--- conflicted
+++ resolved
@@ -7,6 +7,7 @@
 
 from IPython.html.widgets import interact
 import matplotlib.pyplot as plt
+
 
 
 
@@ -145,15 +146,6 @@
                                savefile.split('.')[-1]
                 if plot_violins:
                     pca.violins_fig.savefig(violins_file)
-
-<<<<<<< HEAD
-=======
-            #feature_subsets = list(
-            #    set(itertools.chain(*self.default_feature_subsets
-            #                        .values())))
->>>>>>> 59a9335e
-
-        # self.plot_study_sample_legend()
 
         if feature_subsets is None:
             feature_subsets = Interactive.get_feature_subsets(self, data_types)
@@ -475,18 +467,116 @@
             sample_subsets = self.default_sample_subsets
 
         return interact(do_interact,
-<<<<<<< HEAD
                         sample_subset=sample_subsets,
                         feature_subset=feature_subsets,
                         difference_threshold=difference_threshold,
                         color=colors,
                         savefile='')
 
+    @staticmethod
+    def interactive_choose_outliers(self,
+                                    data_types=('expression', 'splicing'),
+                                    sample_subsets=None,
+                                    feature_subsets=None,
+                                    featurewise=False,
+                                    x_pc=(1, 3), y_pc=(1, 3),
+                                    show_point_labels=False,
+                                    nu=(0.1, 9.9),
+                                    gamma=(0, 25),
+    ):
+
+        def do_interact(data_type='expression',
+                        sample_subset=self.default_sample_subset,
+                        feature_subset=self.default_feature_subset,
+                        x_pc=1, y_pc=2,
+                        show_point_labels=False,
+                        gamma=16,
+                        nu=.2,
+
+        ):
+            print "transforming input gamma by 2^-(input): %f" % gamma
+            gamma = 2 ** -float(gamma)
+            print "transforming input nu by input/10: %f" % nu
+            nu = float(nu) / 10
+
+            for k, v in locals().iteritems():
+                if k == 'self':
+                    continue
+                sys.stdout.write('{} : {}\n'.format(k, v))
+
+            else:
+                renamer = lambda x: x
+                data_model = None
+
+            if feature_subset not in self.default_feature_subsets[data_type]:
+                warnings.warn("This feature_subset ('{}') is not available in "
+                              "this data type ('{}'). Falling back on all "
+                              "features.".format(feature_subset, data_type))
+
+            reducer, outlier_detector = self.detect_outliers(
+                data_type=data_type,
+                sample_subset=sample_subset,
+                feature_subset=feature_subset,
+                reducer=None,
+                reducer_kwargs=None,
+                outlier_detection_method=None,
+                outlier_detection_method_kwargs={'gamma': gamma,
+                                                 'nu': nu})
+            if data_type == "expression":
+                obj = self.expression
+            if data_type == "splicing":
+                obj = self.splicing
+
+            obj.plot_outliers(reducer, outlier_detector,
+                              feature_renamer=renamer,
+                              show_point_labels=show_point_labels,
+                              x_pc="pc_" + str(x_pc),
+                              y_pc="pc_" + str(y_pc))
+
+            print "total samples:", len(outlier_detector.outliers)
+            print "outlier samples:", outlier_detector.outliers.sum()
+            print "metadata column name:", outlier_detector.title
+
+        if feature_subsets is None:
+            feature_subsets = Interactive.get_feature_subsets(self, data_types)
+
+        if sample_subsets is None:
+            sample_subsets = self.default_sample_subsets
+
+        return interact(do_interact,
+                        data_type=data_types,
+                        sample_subset=sample_subsets,
+                        feature_subset=feature_subsets,
+                        x_pc=x_pc, y_pc=y_pc,
+                        show_point_labels=show_point_labels,
+                        nu=nu,
+                        gamma=gamma)
+
+    @staticmethod
+    def interactive_reset_outliers(self):
+        """ user selects from columns that start with 'outlier_' to merge multiple outlier classifications"""
+        outlier_columns = dict()
+
+        for column in self.metadata.data.columns:
+            if column.startswith("outlier_"):
+                outlier_columns[column] = False
+
+        def do_interact(**columns):
+            if len(columns.keys()) == 0:
+                print "You have not specified any 'outlier_' columns in study.metadata.data... \n" \
+                      "This will be quite boring until you do."
+            else:
+                self.set_outlier_by_merging_outlier_columns(
+                    [k for (k, v) in columns.items() if v])
+
+        interact(do_interact, **outlier_columns)
+
+
         # @staticmethod
         # def interactive_clusteredheatmap(self):
         # def do_interact(data_type='expression',
-        # sample_subset=self.default_sample_subsets,
-        # feature_subset=self.default_feature_subset,
+        #                     sample_subset=self.default_sample_subsets,
+        #                     feature_subset=self.default_feature_subset,
         #                     metric='euclidean',
         #                     linkage_method='median',
         #                     list_link='',
@@ -534,160 +624,4 @@
         #              sample_subset=self.default_sample_subsets,
         #              feature_subset=feature_subsets,
         #              metric=metric,
-        #              linkage_method=linkage_method)
-=======
-                 sample_subset=sample_subsets,
-                 feature_subset=feature_subsets,
-                 difference_threshold=difference_threshold,
-                 color=colors,
-                 savefile='')
-
-    @staticmethod
-    def interactive_choose_outliers(self,
-                                    data_types=('expression', 'splicing'),
-                                    sample_subsets=None,
-                                    feature_subsets=None,
-                                    featurewise=False,
-                                    x_pc=(1, 3), y_pc=(1, 3),
-                                    show_point_labels=False,
-                                    nu=(0.1, 9.9),
-                                    gamma=(0, 25),
-                                    ):
-
-        def do_interact(data_type='expression',
-                        sample_subset=self.default_sample_subset,
-                        feature_subset=self.default_feature_subset,
-                        x_pc=1, y_pc=2,
-                        show_point_labels=False,
-                        gamma = 16,
-                        nu = .2,
-
-                        ):
-            print "transforming input gamma by 2^-(input): %f" % gamma
-            gamma = 2**-float(gamma)
-            print "transforming input nu by input/10: %f" % nu
-            nu = float(nu)/10
-
-            for k, v in locals().iteritems():
-                if k == 'self':
-                    continue
-                sys.stdout.write('{} : {}\n'.format(k, v))
-
-            else:
-                renamer = lambda x: x
-                data_model = None
-
-            if feature_subset not in self.default_feature_subsets[data_type]:
-                warnings.warn("This feature_subset ('{}') is not available in "
-                              "this data type ('{}'). Falling back on all "
-                              "features.".format(feature_subset, data_type))
-
-            reducer, outlier_detector = self.detect_outliers(data_type=data_type,
-                                                   sample_subset=sample_subset,
-                                                   feature_subset=feature_subset,
-                                                   reducer=None,
-                                                   reducer_kwargs=None,
-                                                   outlier_detection_method=None,
-                                                   outlier_detection_method_kwargs={'gamma':gamma,
-                                                                                    'nu':nu})
-            if data_type == "expression":
-                obj = self.expression
-            if data_type == "splicing":
-                obj = self.splicing
-
-            obj.plot_outliers(reducer, outlier_detector,
-                              feature_renamer=renamer,
-                              show_point_labels=show_point_labels,
-                              x_pc="pc_" + str(x_pc),
-                              y_pc="pc_" + str(y_pc))
-
-            print "total samples:", len(outlier_detector.outliers)
-            print "outlier samples:", outlier_detector.outliers.sum()
-            print "metadata column name:", outlier_detector.title
-
-        if feature_subsets is None:
-            feature_subsets = Interactive.get_feature_subsets(self, data_types)
-
-        if sample_subsets is None:
-            sample_subsets = self.default_sample_subsets
-
-        return interact(do_interact,
-                 data_type=data_types,
-                 sample_subset=sample_subsets,
-                 feature_subset=feature_subsets,
-                 x_pc=x_pc, y_pc=y_pc,
-                 show_point_labels=show_point_labels,
-                 nu=nu,
-                 gamma=gamma)
-
-    @staticmethod
-    def interactive_reset_outliers(self):
-        """ user selects from columns that start with 'outlier_' to merge multiple outlier classifications"""
-        outlier_columns = dict()
-
-        for column in self.metadata.data.columns:
-            if column.startswith("outlier_"):
-                outlier_columns[column] = False
-        def do_interact(**columns):
-            if len(columns.keys()) == 0:
-                print "You have not specified any 'outlier_' columns in study.metadata.data... \n"\
-                "This will be quite boring until you do."
-            else:
-                self.set_outlier_by_merging_outlier_columns([k for (k,v) in columns.items() if v])
-        interact(do_interact, **outlier_columns)
-
-
-    # @staticmethod
-    # def interactive_clusteredheatmap(self):
-    #     def do_interact(data_type='expression',
-    #                     sample_subset=self.default_sample_subsets,
-    #                     feature_subset=self.default_feature_subset,
-    #                     metric='euclidean',
-    #                     linkage_method='median',
-    #                     list_link='',
-    #                     savefile='data/last.clusteredheatmap.pdf'):
-    #
-    #         for k, v in locals().iteritems():
-    #             if k == 'self':
-    #                 continue
-    #             sys.stdout.write('{} : {}\n'.format(k, v))
-    #
-    #         if feature_subset != "custom" and list_link != "":
-    #             raise ValueError(
-    #                 "set feature_subset to \"custom\" to use list_link")
-    #
-    #         if feature_subset == "custom" and list_link == "":
-    #             raise ValueError("use a custom list name please")
-    #
-    #         if feature_subset == 'custom':
-    #             feature_subset = list_link
-    #         elif feature_subset not in self.default_feature_subsets[data_type]:
-    #             warnings.warn("This feature_subset ('{}') is not available in "
-    #                           "this data type ('{}'). Falling back on all "
-    #                           "features.".format(feature_subset, data_type))
-    #
-    #         self.plot_clusteredheatmap(sample_subset=sample_subset,
-    #                                    feature_subset=feature_subset,
-    #                                    data_type=data_type,
-    #                                    metric=metric,
-    #                                    linkage_method=linkage_method)
-    #         plt.tight_layout()
-    #         if savefile != '':
-    #             # Make the directory if it's not already there
-    #             self.maybe_make_directory(savefile)
-    #             f = plt.gcf()
-    #             f.savefig(savefile)
-    #
-    #     feature_subsets = Interactive.get_feature_subsets(self,
-    #                                                       ['expression',
-    #                                                        'splicing'])
-    #
-    #     linkage_method = ('single', 'median', 'centroid')
-    #     metric = ('euclidean', 'seuclidean')
-    #     interact(do_interact,
-    #              data_type=('expression', 'splicing'),
-    #              sample_subset=self.default_sample_subsets,
-    #              feature_subset=feature_subsets,
-    #              metric=metric,
-    #              linkage_method=linkage_method)
->>>>>>> 59a9335e
+        #              linkage_method=linkage_method)