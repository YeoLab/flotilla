*.pyc
*egg-info
build
dist
.idea*
.idea/*
*DS_store

virtualenv

# emacs
*~
<<<<<<< HEAD

=======
>>>>>>> 0ea658e3
.coverage<|MERGE_RESOLUTION|>--- conflicted
+++ resolved
@@ -10,8 +10,4 @@
 
 # emacs
 *~
-<<<<<<< HEAD
-
-=======
->>>>>>> 0ea658e3
 .coverage