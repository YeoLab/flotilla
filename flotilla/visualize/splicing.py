--- conflicted
+++ resolved
@@ -1,5 +1,6 @@
 import matplotlib.pyplot as plt
 import numpy as np
+import pandas as pd
 import seaborn as sns
 
 from ..compute.splicing import get_switchy_score_order
@@ -94,11 +95,7 @@
         pass
 
 
-<<<<<<< HEAD
 def lavalamp(psi, color=None, x_offset=0, title='', ax=None):
-=======
-def lavalamp(psi, color=None, jitter=None, title='', ax=None):
->>>>>>> 91400d51
     """Make a 'lavalamp' scatter plot of many splicing events
 
     Useful for visualizing many splicing events at once.
@@ -131,13 +128,6 @@
         fig, ax = plt.subplots(figsize=(16, 4))
     else:
         fig = plt.gcf()
-<<<<<<< HEAD
-=======
-    nrow, ncol = psi.shape
-    x = np.vstack(np.arange(ncol, ) for i in range(nrow)).T
-
-    color = pd.Series('#FFFF00', index=psi.index) if color is None else color
->>>>>>> 91400d51
 
     try:
         # This is a pandas Dataframe
@@ -148,7 +138,6 @@
 
     order = get_switchy_score_order(y)
     y = y[:, order]
-<<<<<<< HEAD
 
     n_samples, n_events = psi.shape
     # .astype(float) is to get rid of a deprecation warning
@@ -160,17 +149,6 @@
 
     # Add one so the last value is actually included instead of cut off
     xmax = x.max() + 1
-=======
-    assert type(color) == pd.Series
-    # Add one so the last value is actually included instead of cut off
-    xmax = x.max() + 1
-
-    x_jitter = np.array([i + jitter for i in x]).T
-
-    for co, xx, yy in zip(color, x_jitter, y):
-        ax.scatter(xx, yy, marker='d', color=co, alpha=0.2, edgecolor='none',
-                   linewidth=0.5, )
->>>>>>> 91400d51
 
     color = green if color is None else color
     ax.plot(x, y, 'd', color=color, alpha=0.2, markersize=10)
