"""
Data types related to gene expression, e.g. from RNA-Seq or microarrays.
Included SpikeIn data.
"""
import numpy as np
import pandas as pd

from .base import BaseData
from ..visualize.decomposition import PCAViz
from ..visualize.predict import ClassifierViz
from ..util import memoize
import sys

class ExpressionData(BaseData):

    _expression_thresh = 0.1

    def __init__(self, data,
                 metadata=None, expression_thresh=_expression_thresh,
                 feature_rename_col=None, outliers=None, log_base=None,
                 pooled=None, predictor_config_manager=None):
        """
        Parameters
        ----------
        data : pandas.DataFrame
            Expression matrix. samples (rows) x features (columns
        metadata : pandas.DataFrame


        Returns
        -------



        """
        sys.stderr.write("initializing expression\n")

        super(ExpressionData, self).__init__(
            data, metadata,
            feature_rename_col=feature_rename_col,
            outliers=outliers, pooled=pooled,
            predictor_config_manager=predictor_config_manager)

        sys.stderr.write("done initializing expression\n")


        self._var_cut = data.var().dropna().mean() + 2 * data.var() \
            .dropna().std()
        rpkm_variant = pd.Index(
            [i for i, j in
             (self.data.var().dropna() > self._var_cut).iteritems() if j])
        self.feature_subsets['variant'] = pd.Series(rpkm_variant,
                                                    index=rpkm_variant)

        if log_base is not None:
            self.log_data = np.log(self.data + .1) / np.log(log_base)
        else:
            self.log_data = self.data
        self.feature_data = metadata
        self.sparse_data = self.log_data[self.log_data > expression_thresh]
        self.default_feature_sets.extend(self.feature_subsets.keys())

<<<<<<< HEAD

    #@memoize
=======
>>>>>>> bdf0ef62
    def reduce(self, sample_ids=None, feature_ids=None,
               featurewise=False,
               reducer=PCAViz,
               standardize=True,
               title='',
               reducer_kwargs=None):
        """Make and memoize a reduced dimensionality representation of data

        Parameters
        ----------
        sample_ids : None or list of strings
            If None, all sample ids will be used, else only the sample ids
            specified
        feature_ids : None or list of strings
            If None, all features will be used, else only the features
            specified
        featurewise : bool
            Whether or not to use the features as the "samples", e.g. if you
            want to reduce the features in to "sample-space" instead of
            reducing the samples into "feature-space"
        standardize : bool
            Whether or not to "whiten" (make all variables uncorrelated) and
            mean-center via sklearn.preprocessing.StandardScaler
        title : str
            Title of the plot
        reducer_kwargs : dict
            Any additional arguments to send to the reducer

        Returns
        -------
        reducer_object : flotilla.compute.reduce.ReducerViz
            A ready-to-plot object containing the reduced space
        """

        reducer_kwargs = {} if reducer_kwargs is None else reducer_kwargs
        reducer_kwargs['title'] = title

        subset, means = self._subset_and_standardize(self.sparse_data,
                                                     sample_ids, feature_ids,
                                                     standardize,
                                                     return_means=True)

        # compute reduction
        if featurewise:
            subset = subset.T
        reducer_object = reducer(subset, **reducer_kwargs)
        reducer_object.means = means
        return reducer_object

    @memoize
    def classify(self, trait, sample_ids, feature_ids,
                 standardize=True,
                 data_name='expression',
                 predictor_name='ExtraTreesClassifier',
                 predictor_obj=None,
                 predictor_scoring_fun=None,
                 score_cutoff_fun=None,
                 n_features_dependent_parameters=None,
                 constant_parameters=None,
                 plotting_kwargs=None,
                 ):
        #Should all this be exposed to the user???

        """Make and memoize a predictor on a categorical trait (associated
        with samples) subset of genes

        Parameters
        ----------
        trait : pandas.Series
            samples x categorical feature
        sample_ids : None or list of strings
            If None, all sample ids will be used, else only the sample ids
            specified
        feature_ids : None or list of strings
            If None, all features will be used, else only the features
            specified
        standardize : bool
            Whether or not to "whiten" (make all variables uncorrelated) and
            mean-center and make unit-variance all the data via sklearn
            .preprocessing.StandardScaler
        predictor : flotilla.visualize.predict classifier
            Must inherit from flotilla.visualize.PredictorBaseViz. Default is
            flotilla.visualize.predict.ClassifierViz
        predictor_kwargs : dict or None
            Additional 'keyword arguments' to supply to the predictor class
        predictor_scoring_fun : function
            Function to get the feature scores for a scikit-learn classifier.
            This can be different for different classifiers, e.g. for a
            classifier named "x" it could be x.scores_, for other it's
            x.feature_importances_. Default: lambda x: x.feature_importances_
        score_cutoff_fun : function
            Function to cut off insignificant scores
            Default: lambda scores: np.mean(x) + 2 * np.std(x)

        Returns
        -------
        predictor : flotilla.compute.predict.PredictorBaseViz
            A ready-to-plot object containing the predictions
        """
        subset = self._subset_and_standardize(self.log_data,
                                              sample_ids,
                                              feature_ids,
                                              standardize)
        if plotting_kwargs is None:
            plotting_kwargs = {}

        classifier = ClassifierViz(data_name, trait.name,
                                   predictor_name=predictor_name,
                                   X_data=subset,
                                   trait=trait,
                                   predictor_obj=predictor_obj,
                                   predictor_scoring_fun=predictor_scoring_fun,
                                   score_cutoff_fun=score_cutoff_fun,
                                   n_features_dependent_parameters=n_features_dependent_parameters,
                                   constant_parameters=constant_parameters,
                                   predictor_dataset_manager=self.predictor_dataset_manager,
                                   **plotting_kwargs)
        return classifier

    # def load_cargo(self, rename=True, **kwargs):
    #     try:
    #         species = self.species
    #         # self.cargo = cargo.get_species_cargo(self.species)
    #         self.go = self.cargo.get_go(species)
    #         self.feature_subsets.update(self.cargo.gene_lists)
    #
    #         if rename:
    #             self._set_feature_renamer(lambda x: self.go.geneNames(x))
    #     except:
    #         raise

    #
    # def _get(self, expression_data_filename):
    #     return {'expression_df': self.load(*expression_data_filename)}

    def twoway(self, sample1, sample2, **kwargs):
        from ..visualize.expression import TwoWayScatterViz

        pCut = kwargs['p_value_cutoff']
        this_name = "_".join([sample1, sample2, str(pCut)])
        if this_name in self.localZ_dict:
            vz = self.localZ_dict[this_name]
        else:
            df = self.data
            df.rename_axis(self.feature_renamer(), 1)
            vz = TwoWayScatterViz(sample1, sample2, df, **kwargs)
            self.localZ_dict[this_name] = vz

        return vz

    def plot_twoway(self, sample1, sample2, **kwargs):
        vz = self.twoway(sample1, sample2, **kwargs)
        vz()
        return vz

    def _calculate_linkage(self, sample_ids, feature_ids, metric='euclidean',
                           linkage_method='average', ):
        subset = self._subset_and_standardize(self.log_data, sample_ids,
                                              feature_ids)
        row_linkage, col_linkage = self.clusterer(subset, metric,
                                                  linkage_method)
        return subset, row_linkage, col_linkage


class SpikeInData(ExpressionData):
    """Class for Spikein data and associated functions
    Attributes
    ----------


    Methods
    -------

    """

    def __init__(self, data, feature_data=None, predictor_config_manager=None):
        """Constructor for

        Parameters
        ----------
        data, experiment_design_data

        Returns
        -------


        Raises
        ------

        """
        super(SpikeInData, self).__init__(data, feature_data, predictor_config_manager=predictor_config_manager)

        # def spikeins_violinplot(self):
        #     import matplotlib.pyplot as plt
        #     import seaborn as sns
        #     import numpy as np
        #
        #     fig, axes = plt.subplots(nrows=5, figsize=(16, 20), sharex=True,
        #                              sharey=True)
        #     ercc_concentrations = \
        #         ercc_controls_analysis.mix1_molecules_per_ul.copy()
        #     ercc_concentrations.sort()
        #
        #     for ax, (celltype, celltype_df) in \
        #             zip(axes.flat, tpm.ix[spikeins].groupby(
        #                     sample_id_to_celltype_, axis=1)):
        #         print celltype
        #         #     fig, ax = plt.subplots(figsize=(16, 4))
        #         x_so_far = 0
        #         #     ax.set_yscale('log')
        #         xticklabels = []
        #         for spikein_type, spikein_df in celltype_df.groupby(
        #                 spikein_to_type):
        #             #         print spikein_df.shape
        #             df = spikein_df.T + np.random.uniform(0, 0.01,
        #                                                   size=spikein_df.T.shape)
        #             df = np.log2(df)
        #             if spikein_type == 'ERCC':
        #                 df = df[ercc_concentrations.index]
        #             xticklabels.extend(df.columns.tolist())
        #             color = 'husl' if spikein_type == 'ERCC' else 'Greys_d'
        #             sns.violinplot(df, ax=ax,
        #                            positions=np.arange(df.shape[1])+x_so_far,
        #                            linewidth=0, inner='none', color=color)
        #
        #             x_so_far += df.shape[1]
        #
        #         ax.set_title(celltype)
        #         ax.set_xticks(np.arange(x_so_far))
        #         ax.set_xticklabels(xticklabels, rotation=90, fontsize=8)
        #         ax.set_ylabel('$\\log_2$ TPM')
        #
        #         xmin, xmax = -0.5, x_so_far - 0.5
        #
        #         ax.hlines(0, xmin, xmax)
        #         ax.set_xlim(xmin, xmax)
        #         sns.despine()
        #
        #     def samples_violinplot():
        #         fig, axes = plt.subplots(nrows=3, figsize=(16, 6))
        #
        #         for ax, (spikein_type, df) in zip(axes,
        #                                           tpm.groupby(spikein_to_type,
        #                                                       axis=0)):
        #             print spikein_type, df.shape
        #             if df.shape[0] > 1:
        #                 sns.violinplot(np.log2(df + 1), ax=ax, linewidth=0.1)
        #                 ax.set_xticks([])
        #                 ax.set_xlabel('')
        #
        #             else:
        #                 x = np.arange(df.shape[1])
        #                 ax.bar(np.arange(df.shape[1]),
        #                        np.log2(df.ix[spikein_type]),
        #                        color=green)
        #                 ax.set_xticks(x + 0.4)
        #                 ax.set_xticklabels(df.columns, rotation=60)
        #                 sns.despine()
        #
        #             ax.set_title(spikein_type)
        #             ax.set_xlim(0, tpm.shape[1])
        #             ax.set_ylabel('$\\log_2$ TPM')
        #         sns.despine()<|MERGE_RESOLUTION|>--- conflicted
+++ resolved
@@ -60,11 +60,7 @@
         self.sparse_data = self.log_data[self.log_data > expression_thresh]
         self.default_feature_sets.extend(self.feature_subsets.keys())
 
-<<<<<<< HEAD
-
-    #@memoize
-=======
->>>>>>> bdf0ef62
+
     def reduce(self, sample_ids=None, feature_ids=None,
                featurewise=False,
                reducer=PCAViz,
