--- conflicted
+++ resolved
@@ -94,13 +94,9 @@
 
     def test_fit(self, regressor, reduced, y):
         regressor.fit()
-<<<<<<< HEAD
-        regressor.predictor.scores_ = regressor.predictor_scoring_fun(
-            regressor.predictor)
-=======
+
         regressor.predictor_config.scores_ = regressor.predictor_scoring_fun(regressor
                                                                       .predictor_config)
->>>>>>> 907d960a
 
         true_regressor = ExtraTreesRegressor(**regressor.predictor_kwargs)
         true_regressor.fit(reduced, y)
