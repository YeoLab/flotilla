--- conflicted
+++ resolved
@@ -9,10 +9,8 @@
 import pandas as pd
 import seaborn as sns
 
-from .decomposition import PCAViz
 from ..compute.predict import Classifier, Regressor, PredictorBase
 from .color import green
-from ..util import memoize
 
 class PredictorBaseViz(PredictorBase):
 
@@ -25,7 +23,7 @@
                                excel_out=None, external_xref=[]):
         """
         make a table to make scatterplots... maybe for plot.ly
-        excelOut: full path to an excel output location for scatter dataset
+        excelOut: full path to an excel output location for scatter data
         external_xref: list of tuples containing (attribute name, function to
         map row index -> an attribute)
         """
@@ -87,7 +85,6 @@
         return zz
 
 
-
     def do_pca(self, **plotting_kwargs):
 
         """plot kernel density of predictor scores and draw a vertical line
@@ -125,24 +122,15 @@
                     % (self.dataset.trait_name, self.n_good_features_, self.oob_score_))
         ax.axvline(x=self.score_cutoff_, color=green)
 
+
         for lab in ax.get_xticklabels():
             lab.set_rotation(90)
         sns.despine(ax=ax)
 
-<<<<<<< HEAD
-    def __call__(self, trait=None, ax=None, feature_score_std_cutoff=2,
-                 **plotting_kwargs):
-
-        if not self.has_been_fit:
-            self.fit()
-        if not self.has_been_scored:
-            self.score()
-=======
     def __call__(self, **pca_plotting_kwargs):
 
         if not self.has_been_fit:
             self.fit()
->>>>>>> c0f1535f
 
         gs_x = 18
         gs_y = 12
