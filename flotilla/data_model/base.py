--- conflicted
+++ resolved
@@ -23,34 +23,17 @@
 from ..util import memoize, cached_property
 from ..compute.outlier import OutlierDetection
 
-<<<<<<< HEAD
 default_predictor_name = "ExtraTreesClassifier"
 MINIMUM_FEATURE_SUBSET = 20
-=======
-MINIMUM_SAMPLES = 2
-default_predictor_name = "ExtraTreesClassifier"
->>>>>>> 2e9011a7
 
 class BaseData(object):
     """Base class for biological data measurements"""
 
-<<<<<<< HEAD
     def __init__(self, data, thresh=-np.inf,
                  minimum_samples=0,
                  feature_data=None,
                  feature_rename_col=None,
                  feature_ignore_subset_cols=None,
-=======
-
-    Methods
-    -------
-
-    """
-
-    def __init__(self, data=None, feature_metadata=None, sample_metadata=None,
-                 species=None, feature_rename_col=None, outliers=None,
-                 min_samples=MINIMUM_SAMPLES, pooled=None,
->>>>>>> 2e9011a7
                  technical_outliers=None,
                  outliers=None,
                  pooled=None,
@@ -114,7 +97,6 @@
         self.single_samples = self.data.index[~self.data.index.isin(
             self.pooled_samples)]
 
-<<<<<<< HEAD
         if self.thresh > -np.inf or self.minimum_samples > 0:
             self.data_original = self.data.copy()
             if not self.singles.empty:
@@ -127,18 +109,9 @@
                                                 None else feature_ignore_subset_cols
         # if self.feature_data is None:
         # self.feature_data = pd.DataFrame(index=self.data.columns)
-=======
-        if outliers is not None:
-            self.data, self.outliers = self.drop_outliers(self.data,
-                                                          outliers)
-        self.feature_data = feature_metadata
-        if self.feature_data is None:
-            self.feature_data = pd.DataFrame(index=self.data.columns)
->>>>>>> 2e9011a7
         self.feature_rename_col = feature_rename_col
         self.default_feature_sets = []
         self.data_type = None
-<<<<<<< HEAD
 
         if isinstance(self.data.columns, pd.MultiIndex):
             feature_ids, renamed = zip(*self.data.columns.values)
@@ -148,19 +121,6 @@
             if self.feature_data is None:
                 self.feature_data = pd.DataFrame(column,
                                                  index=self.data.columns)
-=======
-        self.sample_metadata = sample_metadata
-        # self.clusterer = Cluster()
-
-        self.species = species
-
-        def shortener(renamer, x):
-            renamed = renamer(x)
-            if isinstance(renamed, float):
-                return renamed
-            elif len(renamed) > 20:
-                return '{}...'.format(renamed[:20])
->>>>>>> 2e9011a7
             else:
                 if self.feature_rename_col not in self.feature_data:
                     self.feature_data = self.feature_data.join(column,
@@ -464,7 +424,6 @@
 
         """
 
-
         reduce_kwargs = {} if reduce_kwargs is None else reduce_kwargs
 
         reduced = self.reduce(sample_ids, feature_ids,
@@ -667,7 +626,7 @@
                         outlier_detection_method=None,
                         outlier_detection_method_kwargs=None):
 
-        default_reducer_args = {"n_components":3}
+        default_reducer_args = {"n_components": 3}
 
         if reducer_kwargs is None:
             reducer_kwargs = default_reducer_args
@@ -695,17 +654,19 @@
         dv = DecompositionViz(reducer.reduced_space,
                               reducer.components_,
                               reducer.explained_variance_ratio_, DataModel=self,
-                              feature_renamer=feature_renamer, groupby=outlier_detector.outliers,
+                              feature_renamer=feature_renamer,
+                              groupby=outlier_detector.outliers,
                               featurewise=False,
                               color=None, order=None, violinplot_kws=None,
-                              data_type=None, label_to_color=None, label_to_marker=None,
+                              data_type=None, label_to_color=None,
+                              label_to_marker=None,
                               scale_by_variance=True, x_pc=x_pc,
                               y_pc=y_pc, n_vectors=0, distance='L1',
                               n_top_pc_features=50)
 
         dv(show_point_labels=show_point_labels, title=outlier_detector.title)
 
-    #@memoize
+    # @memoize
     def reduce(self, sample_ids=None, feature_ids=None,
                featurewise=False,
                reducer=None,
@@ -763,7 +724,6 @@
         reducer_object.means = means
         return reducer_object
 
-    @memoize
     def classify(self, trait, sample_ids, feature_ids,
                  standardize=True,
                  data_name='expression',
@@ -1073,4 +1033,3 @@
                 subsets[name] = metadata.index[~in_features]
         subsets['all {}'.format(subset_type)] = metadata.index
     return subsets
-    