from setuptools import setup
from setuptools import find_packages

setup(
    name='flotilla',
    packages=find_packages(),
    url='http://github.com/YeoLab/flotilla',
    license='',
    author='mlovci,olgabot',
    author_email='obotvinn@ucsd.edu',
    description='Embark on a journey of data exploration.',
    install_requires=open('requirements.txt').readlines(),
<<<<<<< HEAD
    version="0.1.0"
=======
    version="0.0.4"
>>>>>>> b9ec9847
)<|MERGE_RESOLUTION|>--- conflicted
+++ resolved
@@ -10,9 +10,5 @@
     author_email='obotvinn@ucsd.edu',
     description='Embark on a journey of data exploration.',
     install_requires=open('requirements.txt').readlines(),
-<<<<<<< HEAD
     version="0.1.0"
-=======
-    version="0.0.4"
->>>>>>> b9ec9847
 )