--- conflicted
+++ resolved
@@ -177,12 +177,8 @@
             try:
                 nx.write_gml(graph, graph_file)
             except Exception as e:
-<<<<<<< HEAD
-                sys.stdout.write("error writing graph file:\n{}".format(str(e)))
-=======
                 sys.stdout.write("error writing graph file:"
                                  "\n{}".format(str(e)))
->>>>>>> e8fbc5c4
 
         return graph, pos
 
@@ -315,11 +311,7 @@
             try:
                 nx.write_gml(g, graph_file)
             except Exception as e:
-<<<<<<< HEAD
-                sys.stdout.write("error writing graph file:\n{}".format(str(e)))
-=======
                 sys.stdout.write("error writing graph file:"
                                  "\n{}".format(str(e)))
->>>>>>> e8fbc5c4
 
         return(g, pos)