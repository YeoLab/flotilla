--- conflicted
+++ resolved
@@ -363,12 +363,8 @@
             from sklearn.preprocessing import LabelEncoder
 
             le = LabelEncoder()
-<<<<<<< HEAD
             n_in_this_class = len(set(le.fit_transform(self.experiment_design.data[sample_subset])))
-=======
-            n_in_this_class = len(set(
-                le.fit_transform(self.metadata.data[sample_subset])))
->>>>>>> 59bbbfa2
+
             try:
                 assert n_in_this_class
             except:
@@ -377,21 +373,12 @@
             sample_series = self.metadata.data[sample_subset]
             # TODO: cast non-boolean binary ids to boolean
             try:
-<<<<<<< HEAD
                 assert self.experiment_design.data[sample_subset].dtype == 'bool'
             except:
                 raise RuntimeError("this sample designator is not boolean")
 
             sample_ids = self.experiment_design.data[sample_subset].index[self.experiment_design.data[sample_subset]]
-=======
-                assert isinstance(self.metadata.data[sample_subset].dtype,
-                                  bool)
-            except AssertionError:
-                raise RuntimeError("this sample designator is not boolean")
-
-            sample_ids = self.metadata.data[sample_subset].index[
-                self.metadata.data[sample_subset]]
->>>>>>> 59bbbfa2
+
 
             self.splicing.plot_modalities_lavalamps(
                 sample_ids, feature_ids, color=color, x_offset=x_offset,
@@ -482,17 +469,10 @@
         interact(do_interact,
                  sample_subset=sample_subsets,
                  feature_subset=feature_subsets + ['custom'],
-<<<<<<< HEAD
                  difference_threshold=difference_threshold,
                  color=colors,
                  savefile=''
         )
-=======
-                 difference_threshold=(0., 1.),
-                 color=['red', 'blue', 'green', 'orange', 'purple'],
-                 savefile='')
->>>>>>> 59bbbfa2
-
     @staticmethod
     def interactive_clusteredheatmap(self):
         def do_interact(data_type='expression',
