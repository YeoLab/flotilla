"""
Data models for "studies" studies include attributes about the data and are
heavier in terms of data load
"""
import inspect
import json
import os
import sys
import warnings

import matplotlib.pyplot as plt
import numpy as np
import pandas as pd
import semantic_version
import seaborn as sns

from .metadata import MetaData, PHENOTYPE_COL, POOLED_COL, OUTLIER_COL
from .expression import ExpressionData, SpikeInData
from .gene_ontology import GeneOntologyData
from .quality_control import MappingStatsData, MIN_READS
from .splicing import SplicingData, FRACTION_DIFF_THRESH
from .supplemental import SupplementalData
from ..compute.predict import PredictorConfigManager
from ..datapackage import datapackage_url_to_dict, \
    check_if_already_downloaded, make_study_datapackage
from ..visualize.color import blue
from ..visualize.ipython_interact import Interactive
from ..datapackage import FLOTILLA_DOWNLOAD_DIR
from ..util import load_csv, load_json, load_tsv, load_gzip_pickle_df, \
    load_pickle_df, timestamp, cached_property


SPECIES_DATA_PACKAGE_BASE_URL = 'https://s3-us-west-2.amazonaws.com/' \
                                'flotilla-projects'
DATAPACKAGE_RESOURCE_COMMON_KWS = ('url', 'path', 'format', 'compression',
                                   'name')


class Study(object):
    """A biological study, with associated metadata, expression, and splicing
    data.
    """
    default_feature_set_ids = []

    # Data types with enough data that we'd probably reduce them, and even
    # then we might want to take subsets. E.g. most variant genes for
    # expression. But we don't expect to do this for spikein or mapping_stats
    # data
    _subsetable_data_types = ['expression', 'splicing']

    initializers = {'metadata_data': MetaData,
                    'expression_data': ExpressionData,
                    'splicing_data': SplicingData,
                    'mapping_stats_data': MappingStatsData,
                    'spikein_data': SpikeInData}

    readers = {'tsv': load_tsv,
               'csv': load_csv,
               'json': load_json,
               'pickle_df': load_pickle_df,
               'gzip_pickle_df': load_gzip_pickle_df}

    _default_reducer_kwargs = {'whiten': False,
                               'show_point_labels': False,
                               'show_vectors': False}
    _common_id = 'common_id'
    _sample_id = 'sample_id'
    _event_name = 'event_name'

    _default_plot_kwargs = {'marker': 'o', 'color': blue}

    def __init__(self, sample_metadata, version='0.1.0', expression_data=None,
                 expression_feature_data=None,
                 expression_feature_rename_col=None,
                 expression_feature_ignore_subset_cols=None,
                 expression_log_base=None,
                 expression_thresh=-np.inf,
                 expression_plus_one=False,
                 splicing_data=None,
                 splicing_feature_data=None,
                 splicing_feature_rename_col=None,
                 splicing_feature_ignore_subset_cols=None,
                 splicing_feature_expression_id_col=None,
                 mapping_stats_data=None,
                 mapping_stats_number_mapped_col=None,
                 mapping_stats_min_reads=MIN_READS,
                 spikein_data=None,
                 spikein_feature_data=None,
                 drop_outliers=True, species=None,
                 gene_ontology_data=None,
                 predictor_config_manager=None,
                 metadata_pooled_col=POOLED_COL,
                 metadata_minimum_samples=0,
                 metadata_phenotype_col=PHENOTYPE_COL,
                 metadata_phenotype_order=None,
                 metadata_phenotype_to_color=None,
                 metadata_phenotype_to_marker=None,
                 metadata_outlier_col=OUTLIER_COL,
                 license=None, title=None, sources=None,
                 default_sample_subset="all_samples",
                 default_feature_subset="variant",
                 supplemental_data=None):
        """Construct a biological study

        This class only accepts data, no filenames. All data must already
        have been read in and exist as Python objects.

        Parameters
        ----------
        sample_metadata : pandas.DataFrame
            The only required parameter. Samples as the index, with features as
            columns. Required column: "phenotype". If there is a boolean
            column "pooled", this will be used to separate pooled from single
            cells. Similarly, the column "outliers" will also be used to
            separate outlier cells from the rest.
        version : str
            A string describing the semantic version of the data. Must be in:
            major.minor.patch format, as the "patch" number will be increased
            if you change something in the study and then study.save() it.
            (default "0.1.0")
        expression_data : pandas.DataFrame
            Samples x feature dataframe of gene expression measurements,
            e.g. from an RNA-Seq or a microarray experiment. Assumed to be
            log-transformed, i.e. you took the log of it. (default None)
        expression_feature_data : pandas.DatFrame
            Features x annotations dataframe describing other parameters
            of the gene expression features, e.g. mapping Ensembl IDs to gene
            symbols or gene biotypes. (default None)
        expression_feature_rename_col : str
            A column name in the expression_feature_data dataframe that you'd
            like to rename the expression features to, in the plots. For
            example, if your gene IDs are Ensembl IDs, but you want to plot
            UCSC IDs, make sure the column you want, e.g. "ucsc_id" is in your
            dataframe and specify that. (default "gene_name")
        expression_log_base : float
            If you want to log-transform your expression data (and it's not
            already log-transformed), use this number as the base of the
            transform. E.g. expression_log_base=10 will take the log10 of
            your data. (default None)
        thresh : float
            Minimum (non log-transformed) expression value. (default -inf)
        expression_plus_one : bool
            Whether or not to add 1 to the expression data. (default False)
        splicing_data : pandas.DataFrame
            Samples x feature dataframe of percent spliced in scores, e.g. as
            measured by the program MISO. Assumed that these values only fall
            between 0 and 1.
        splicing_feature_data : pandas.DataFrame
            features x other_features dataframe describing other parameters
            of the splicing features, e.g. mapping MISO IDs to Ensembl IDs or
            gene symbols or transcript types
        splicing_feature_rename_col : str
            A column name in the splicing_feature_data dataframe that you'd
            like to rename the splicing features to, in the plots. For
            example, if your splicing IDs are MISO IDs, but you want to plot
            Ensembl IDs, make sure the column you want, e.g. "ensembl_id" is
            in your dataframe and specify that. Default "gene_name".
        splicing_feature_expression_id_col : str
            A column name in the splicing_feature_data dataframe that
            corresponds to the row names of the expression data
        mapping_stats_data : pandas.DataFrame
            Samples x feature dataframe of mapping stats measurements.
            Currently, this
        mapping_stats_number_mapped_col : str
            A column name in the mapping_stats_data which specifies the
            number of (uniquely or not) mapped reads. Default "Uniquely
            mapped reads number"
        spikein_data : pandas.DataFrame
            samples x features DataFrame of spike-in expression values
        spikein_feature_data : pandas.DataFrame
            Features x other_features dataframe, e.g. of the molecular
            concentration of particular spikein transcripts
        drop_outliers : bool
            Whether or not to drop samples indicated as outliers in the
            sample_metadata from the other data, i.e. with a column
            named 'outlier' in sample_metadata, then remove those
            samples from expression_data for further analysis
        species : str
            Name of the species and genome version, e.g. 'hg19' or 'mm10'.
        gene_ontology_data : pandas.DataFrame
            Gene ids x ontology categories dataframe used for GO analysis.
        metadata_pooled_col : str
            Column in metadata_data which specifies as a boolean
            whether or not this sample was pooled.
        supplemental_data : dict
            str: dataframe mapping of the attribute name, and the pandas
            dataframe

        Note
        ----
        This function explicitly specifies ALL the instance variables (except
        those that are marked by the @property decorator), because,
        as described [1], "If you write initialization functions separate from
        __init__ then experienced developers will certainly see your code as a
        kid's playground."

        [1] http://stackoverflow.com/q/12513185/1628971
        """
        sys.stdout.write("{}\tInitializing Study\n".format(timestamp()))
        sys.stdout.write("{}\tInitializing Predictor configuration manager "
                         "for Study\n".format(timestamp()))
        self.predictor_config_manager = predictor_config_manager \
            if predictor_config_manager is not None \
            else PredictorConfigManager()
        # self.predictor_config_manager = None

        self.species = species
        if gene_ontology_data is not None:
            self.gene_ontology = GeneOntologyData(gene_ontology_data)

        self.license = license
        self.title = title
        self.sources = sources
        self.version = version

        sys.stdout.write('{}\tLoading metadata\n'.format(timestamp()))
        self.metadata = MetaData(
            sample_metadata, metadata_phenotype_order,
            metadata_phenotype_to_color,
            metadata_phenotype_to_marker, pooled_col=metadata_pooled_col,
            outlier_col=metadata_outlier_col,
            phenotype_col=metadata_phenotype_col,
            predictor_config_manager=self.predictor_config_manager)

        self.default_feature_subset = default_feature_subset
        self.default_sample_subset = default_sample_subset

        if self.metadata.outlier_col in self.metadata.data and drop_outliers:
            outliers = self.metadata.data.index[
                self.metadata.data[self.metadata.outlier_col].astype(bool)]
        else:
            outliers = None
            self.metadata.data[self.metadata.outlier_col] = False

        # Get pooled samples
        pooled = None
        if self.metadata.pooled_col is not None:
            if self.metadata.pooled_col in self.metadata.data:
                try:
                    pooled = self.metadata.data.index[
                        self.metadata.data[
                            self.metadata.pooled_col].astype(bool)]
                except KeyError:
                    pooled = None
        self.pooled = pooled

        if mapping_stats_data is not None:
            self.mapping_stats = MappingStatsData(
                mapping_stats_data,
                number_mapped_col=mapping_stats_number_mapped_col,
                predictor_config_manager=self.predictor_config_manager,
                min_reads=mapping_stats_min_reads)
            self.technical_outliers = self.mapping_stats.too_few_mapped
            if len(self.technical_outliers) > 0:
                outliers_ids = ', '.join(self.technical_outliers)
                sys.stderr.write(
                    'Samples had too few mapped reads (<{:.1e} reads)'
                    ':\n\t{}\n'.format(mapping_stats_min_reads, outliers_ids))
        else:
            self.technical_outliers = None
            self.mapping_stats = None
        feature_data_none = expression_feature_data is None or \
            splicing_feature_data is None

        if self.species is not None and feature_data_none:
            sys.stdout.write('{}\tLoading species metadata from '
                             '~/flotilla_packages\n'.format(timestamp()))
            species_kws = self.load_species_data(self.species, self.readers)
            expression_feature_data = species_kws.pop(
                'expression_feature_data',
                None)
            expression_feature_rename_col = species_kws.pop(
                'expression_feature_rename_col', None)
            splicing_feature_data = species_kws.pop('splicing_feature_data',
                                                    None)
            splicing_feature_rename_col = species_kws.pop(
                'splicing_feature_rename_col', None)

            if expression_feature_data is None:
                expression_feature_data = species_kws.pop(
                    'expression_feature_data',
                    None)

            if expression_feature_rename_col is None:
                expression_feature_rename_col = species_kws.pop(
                    'expression_feature_rename_col', None)

            if splicing_feature_data is None:
                splicing_feature_data = species_kws.pop(
                    'splicing_feature_data',
                    None)

            if splicing_feature_rename_col is None:
                splicing_feature_rename_col = species_kws.pop(
                    'splicing_feature_rename_col', None)

        if expression_data is not None:
            sys.stdout.write(
                "{}\tLoading expression data\n".format(timestamp()))
            feature_ignore_subset_cols = expression_feature_ignore_subset_cols
            self.expression = ExpressionData(
                expression_data,
                feature_data=expression_feature_data,
                thresh=expression_thresh,
                feature_rename_col=expression_feature_rename_col,
                outliers=outliers, plus_one=expression_plus_one,
                log_base=expression_log_base, pooled=pooled,
                predictor_config_manager=self.predictor_config_manager,
                technical_outliers=self.technical_outliers,
                minimum_samples=metadata_minimum_samples,
                feature_ignore_subset_cols=feature_ignore_subset_cols)
            self.default_feature_set_ids.extend(self.expression.feature_subsets
                                                .keys())
        else:
            self.expression = None
        if splicing_data is not None:
            sys.stdout.write("{}\tLoading splicing data\n".format(
                timestamp()))
            self.splicing = SplicingData(
                splicing_data, feature_data=splicing_feature_data,
                feature_rename_col=splicing_feature_rename_col,
                outliers=outliers, pooled=pooled,
                predictor_config_manager=self.predictor_config_manager,
                technical_outliers=self.technical_outliers,
                minimum_samples=metadata_minimum_samples,
                feature_ignore_subset_cols=splicing_feature_ignore_subset_cols,
                feature_expression_id_col=splicing_feature_expression_id_col)
        else:
            self.splicing = None

        if spikein_data is not None:
            self.spikein = SpikeInData(
                spikein_data, feature_data=spikein_feature_data,
                technical_outliers=self.technical_outliers,
                predictor_config_manager=self.predictor_config_manager)
<<<<<<< HEAD

        self.supplemental = SupplementalData(supplemental_data)
=======
        else:
            self.spikein = None

>>>>>>> c942b9a0
        sys.stdout.write("{}\tSuccessfully initialized a Study "
                         "object!\n".format(timestamp()))

    def __setattr__(self, key, value):
        """Check if the attribute already exists and warns on overwrite.
        """
        if hasattr(self, key):
            warnings.warn('Over-writing attribute {}'.format(key))
        super(Study, self).__setattr__(key, value)

    @property
    def phenotype_col(self):
        return self.metadata.phenotype_col

    @property
    def phenotype_order(self):
        return self.metadata.phenotype_order

    @property
    def phenotype_to_color(self):
        return self.metadata.phenotype_to_color

    @property
    def phenotype_to_marker(self):
        return self.metadata.phenotype_to_marker

    @property
    def sample_id_to_phenotype(self):
        return self.metadata.sample_id_to_phenotype

    @property
    def sample_id_to_color(self):
        return self.metadata.sample_id_to_color

    @property
    def phenotype_transitions(self):
        return self.metadata.phenotype_transitions

    @property
    def phenotype_color_ordered(self):
        return self.metadata.phenotype_color_order

    @property
    def default_sample_subsets(self):
        # move default_sample_subset to the front of the list, sort the rest
        sorted_sample_subsets = list(sorted(list(set(
            self.metadata.sample_subsets.keys()).difference(
            set(self.default_sample_subset)))))
        sorted_sample_subsets.insert(0, self.default_sample_subset)
        return sorted_sample_subsets

    @property
    def default_feature_subsets(self):
        feature_subsets = {}
        for name in self._subsetable_data_types:
            try:
                data_type = getattr(self, name)
                feature_subsets[name] = data_type.feature_subsets
            except AttributeError:
                continue
        return feature_subsets

    @classmethod
    def from_datapackage_url(
            cls, datapackage_url,
            load_species_data=True,
            species_datapackage_base_url=SPECIES_DATA_PACKAGE_BASE_URL):
        """Create a study from a url of a datapackage.json file

        Parameters
        ----------
        datapackage_url : str
            HTTP url of a datapackage.json file, following the specification
            described here: http://dataprotocols.org/data-packages/ and
            requiring the following data resources: metadata,
            expression, splicing
        species_data_pacakge_base_url : str
            Base URL to fetch species-specific _ and splicing event
            metadata frnm.
            Default 'https://s3-us-west-2.amazonaws.com/flotilla-projects/'

        Returns
        -------
        study : Study
            A "study" object containing the data described in the
            datapackage_url file

        Raises
        ------
        AttributeError
            If the datapackage.json file does not contain the required
            resources of metadata, expression, and splicing.
        """
        datapackage = datapackage_url_to_dict(datapackage_url)
        datapackage_dir = '{}/{}'.format(FLOTILLA_DOWNLOAD_DIR,
                                         datapackage['name'])
        return cls.from_datapackage(
            datapackage, load_species_data=load_species_data,
            datapackage_dir=datapackage_dir,
            species_datapackage_base_url=species_datapackage_base_url)

    @classmethod
    def from_datapackage_file(
            cls, datapackage_filename,
            load_species_data=True,
            species_datapackage_base_url=SPECIES_DATA_PACKAGE_BASE_URL):
        with open(datapackage_filename) as f:
            sys.stdout.write('{}\tReading datapackage from {}\n'.format(
                timestamp(), datapackage_filename))
            datapackage = json.load(f)
        datapackage_dir = os.path.dirname(datapackage_filename)
        return cls.from_datapackage(
            datapackage, datapackage_dir=datapackage_dir,
            load_species_data=load_species_data,
            species_datapackage_base_url=species_datapackage_base_url)

    @staticmethod
    def _is_absolute_path(location):
        return location.startswith('http') or location.startswith('/')

    @classmethod
    def from_datapackage(
            cls, datapackage, datapackage_dir='./',
            load_species_data=True,
            species_datapackage_base_url=SPECIES_DATA_PACKAGE_BASE_URL):
        """Create a study object from a datapackage dictionary

        Parameters
        ----------
        datapackage : dict


        Returns
        -------
        study : flotilla.Study
            Study object
        """
        sys.stdout.write('{}\tParsing datapackage to create a Study '
                         'object\n'.format(timestamp()))
        dfs = {}
        kwargs = {}
        datapackage_name = datapackage['name']

        for resource in datapackage['resources']:
            if 'url' in resource:
                resource_url = resource['url']
                if not cls._is_absolute_path(resource_url):
                    resource_url = '{}/{}'.format(datapackage_dir,
                                                  resource_url)
                filename = check_if_already_downloaded(resource_url,
                                                       datapackage_name)
            else:
                if resource['path'].startswith('http'):
                    filename = check_if_already_downloaded(resource['path'],
                                                           datapackage_name)
                else:
                    filename = resource['path']
                    if not cls._is_absolute_path(filename):
                        filename = '{}/{}'.format(datapackage_dir,
                                                  filename)

                    # Test if the file exists, if not, then add the datapackage
                    # file
                    if not os.path.exists(filename):
                        filename = os.path.join(datapackage_dir, filename)

            name = resource['name']

            reader = cls.readers[resource['format']]
            compression = None if 'compression' not in resource else \
                resource['compression']
            header = resource.pop('header', 0)
            index_col = resource.pop('index_col', 0)

            dfs[name] = reader(filename, compression=compression,
                               header=header, index_col=index_col)

            for key in set(resource.keys()).difference(
                    DATAPACKAGE_RESOURCE_COMMON_KWS):
                kwargs['{}_{}'.format(name, key)] = resource[key]

        species_kws = {}
        species = None if 'species' not in datapackage else datapackage[
            'species']
        if load_species_data and species is not None:
            species_kws = cls.load_species_data(species, cls.readers,
                                                species_datapackage_base_url)

        try:
            sample_metadata = dfs.pop('metadata')
        except KeyError:
            raise AttributeError('The datapackage.json file is required to '
                                 'have the "metadata" resource')
        dfs = dict(('{}_data'.format(k), v) for k, v in dfs.iteritems())

        nones = [k for k, v in kwargs.iteritems() if v is None]
        for key in nones:
            kwargs.pop(key)
        kwargs.update(species_kws)
        kwargs.update(dfs)

        license = None if 'license' not in datapackage else datapackage[
            'license']
        title = None if 'title' not in datapackage else datapackage[
            'title']
        sources = None if 'sources' not in datapackage else datapackage[
            'sources']
        version = None if 'datapackage_version' not in datapackage else \
            datapackage['datapackage_version']
        if not semantic_version.validate(version):
            raise ValueError(
                '{} is not a valid version string. Please use semantic '
                'versioning, with major.minor.patch, e.g. 0.1.2 is a valid '
                'version string'.format(version))
        study = Study(sample_metadata=sample_metadata, species=species,
                      license=license, title=title, sources=sources,
                      version=version, **kwargs)
        return study

    @staticmethod
    def load_species_data(
            species, readers,
            species_datapackage_base_url=SPECIES_DATA_PACKAGE_BASE_URL):
        dfs = {}

        try:
            species_data_url = '{}/{}/datapackage.json'.format(
                species_datapackage_base_url, species)
            species_datapackage = datapackage_url_to_dict(
                species_data_url)

            for resource in species_datapackage['resources']:
                if 'url' in resource:
                    resource_url = resource['url']
                    filename = check_if_already_downloaded(resource_url,
                                                           species)
                else:
                    filename = resource['path']

                reader = readers[resource['format']]

                compression = None if 'compression' not in resource else \
                    resource['compression']
                name = resource['name']
                dfs[name] = reader(filename,
                                   compression=compression)
                other_keys = set(resource.keys()).difference(
                    DATAPACKAGE_RESOURCE_COMMON_KWS)
                name_no_data = name.rstrip('_data')
                for key in other_keys:
                    new_key = '{}_{}'.format(name_no_data, key)
                    dfs[new_key] = resource[key]
        except (IOError, ValueError) as e:
            sys.stderr.write('Error loading species {} data:'
                             ' {}'.format(species, e))
        return dfs

    def detect_outliers(self, data_type='expression',
                        sample_subset=None, feature_subset=None,
                        featurewise=False,
                        reducer=None,
                        standardize=None,
                        reducer_kwargs=None,
                        bins=None,
                        outlier_detection_method=None,
                        outlier_detection_method_kwargs=None):

        if sample_subset is None:
            sample_subset = self.default_sample_subset

        sample_ids = self.sample_subset_to_sample_ids(sample_subset)

        if feature_subset is None:
            feature_subset = self.default_feature_subset

        feature_ids = self.feature_subset_to_feature_ids(data_type,
                                                         feature_subset,
                                                         rename=False)
        if data_type == "expression":
            datamodel = self.expression
        elif data_type == "splicing":
            datamodel = self.splicing
        else:
            raise TypeError('{} not a supported data type'.format(data_type))

        reducer, outlier_detector = datamodel.detect_outliers(
            sample_ids=sample_ids, feature_ids=feature_ids,
            featurewise=featurewise, reducer=reducer, standardize=standardize,
            reducer_kwargs=reducer_kwargs, bins=bins,
            outlier_detection_method=outlier_detection_method,
            outlier_detection_method_kwargs=outlier_detection_method_kwargs)

        outlier_detector.predict(reducer.reduced_space)
        outlier_detector.title = "_".join(
            ['outlier', data_type, sample_subset, feature_subset])
        print "setting outlier type:\"{}\" in metadata".format(
            outlier_detector.title)
        if outlier_detector.title not in self.metadata.data:
            self.metadata.data[outlier_detector.title] = False

        self.metadata.data[outlier_detector.title].update(
            outlier_detector.outliers)
        return reducer, outlier_detector

    def drop_outliers(self):
        """Assign samples marked as "outlier" in metadata, to other datas"""
        outliers = self.metadata.data['outlier'][
            self.metadata.data['outlier']].index
        self.expression.outlier_samples = outliers
        self.splicing.outlier_samples = outliers

    @staticmethod
    def maybe_make_directory(filename):
        # Make the directory if it's not already there
        try:
            directory = os.path.abspath(os.path.dirname(filename))
            os.makedirs(os.path.abspath(directory))
        except OSError:
            pass

    def feature_subset_to_feature_ids(self, data_type, feature_subset=None,
                                      rename=False):
        """Given a name of a feature subset, get the associated feature ids

        Parameters
        ----------
        data_type : str
            A string describing the data type, e.g. "expression"
        feature_subset : str
            A string describing the subset of data type (must be already
            calculated)

        Returns
        -------
        feature_ids : list of strings
            List of features ids from the specified datatype
        """
        if 'expression'.startswith(data_type):
            return self.expression.feature_subset_to_feature_ids(
                feature_subset, rename)
        elif 'splicing'.startswith(data_type):
            return self.splicing.feature_subset_to_feature_ids(
                feature_subset, rename)

    def sample_subset_to_sample_ids(self, phenotype_subset=None):

        """Convert a string naming a subset of phenotypes in the data into
        sample ids

        Parameters
        ----------
        phenotype_subset : str
            A valid string describing a boolean phenotype described in the
            metadata data

        Returns
        -------
        sample_ids : list of strings
            List of sample ids in the data
        """

        # IF this is a list of IDs

        try:
            return self.metadata.sample_subsets[phenotype_subset]
        except (KeyError, TypeError):
            pass

        try:
            ind = self.metadata.sample_id_to_phenotype == phenotype_subset
            if ind.sum() > 0:
                return self.metadata.sample_id_to_phenotype.index[ind]

            if phenotype_subset is None or 'all_samples'.startswith(
                    phenotype_subset):
                sample_ind = np.ones(self.metadata.data.shape[0],
                                     dtype=bool)
            elif phenotype_subset.startswith("~"):
                sample_ind = ~pd.Series(
                    self.metadata.data[phenotype_subset.lstrip("~")],
                    dtype='bool')

            else:
                sample_ind = pd.Series(
                    self.metadata.data[phenotype_subset], dtype='bool')
            sample_ids = self.metadata.data.index[sample_ind]
            return sample_ids
        except (AttributeError, ValueError):
            return phenotype_subset

    def plot_pca(self, data_type='expression', x_pc=1, y_pc=2,
                 sample_subset=None, feature_subset=None,
                 title='', featurewise=False, plot_violins=False,
                 show_point_labels=False, reduce_kwargs=None,
                 color_samples_by=None, bokeh=False,
                 most_variant_features=False, std_multiplier=2,
                 scale_by_variance=True,
                 **kwargs):
        """Performs DataFramePCA on both expression and splicing study_data

        Parameters
        ----------
        data_type : str
            One of the names of the data types, e.g. "expression" or
            "splicing" (default "expression")
        x_pc : int, optional
            Which principal component to plot on the x-axis (default 1)
        y_pc : int, optional
            Which principal component to plot on the y-axis (default 2)
        sample_subset : str or None
            Which subset of the samples to use, based on some phenotype
            column in the experiment design data. If None, all samples are
            used. (default None)
        feature_subset : str or None
            Which subset of the features to used, based on some feature type
            in the expression data (e.g. "variant"). If None, all features
            are used. (default None)
        title : str, optional
            Title of the reduced space plot (default '')
        featurewise : bool, optional
            If True, the features are reduced on the samples, and the plotted
            points are features, not samples. (default False)
        plot_violins : bool
            Whether or not to make the violinplots of the top features. This
            can take a long time, so to save time you can turn it off if you
            just want a quick look at the PCA. (default False)
        show_point_labels : bool, optional
            Whether or not to show the labels of the points. If this is
            samplewise (default), then this labels the samples. If this is
            featurewise, then this labels the features. (default False)
        reduce_kwargs : dict, optional
            Keyword arguments to the reducer (default None)
        color_samples_by : str, optional
            Instead of coloring the samples by their phenotype, color them by
            this column in the metadata. (default None)
        bokeh : bool, optional
            If True, plot a javascripty/interactive bokeh plot instead of a
            static printable figure (default False)
        most_variant_features : bool, optional
            If True, then only take the most variant of the provided features.
            The most variant are determined by taking the features whose
            variance is ``std_multiplier``standard deviations away from the
            mean feature variance (default False)
        std_multiplier : float, optional
            If ``most_variant_features`` is True, then use this as a cutoff
            for the minimum variance of a feature to be included (default 2)
        scale_by_variance : bool, optional
            If True, then scale the x- and y-axes by the explained variance
            ratio of the principal component dimensions. Only valid for PCA
            and its variations, not for NMF or tSNE. (default True)
        kwargs : other keyword arguments
            All other keyword arguments are passed to
            :py:meth:`DecomopsitionViz.plot`
        """

        sample_subset = self.default_sample_subset \
            if sample_subset is None else sample_subset
        feature_subset = self.default_feature_subset \
            if feature_subset is None else feature_subset

        sample_ids = self.sample_subset_to_sample_ids(sample_subset)
        feature_ids = self.feature_subset_to_feature_ids(data_type,
                                                         feature_subset,
                                                         rename=False)

        label_to_color = None
        label_to_marker = None
        groupby = None
        order = None
        color_samples_by_phenotype = color_samples_by \
            == self.metadata.phenotype_col
        if not featurewise:
            if color_samples_by is None or color_samples_by_phenotype:
                label_to_color = self.phenotype_to_color
                label_to_marker = self.phenotype_to_marker
                groupby = self.sample_id_to_phenotype
                order = self.phenotype_order
            else:
                groupby = self.metadata.data[color_samples_by]

        if "expression".startswith(data_type):
            reducer = self.expression.plot_pca(
                x_pc=x_pc, y_pc=y_pc, sample_ids=sample_ids,
                feature_ids=feature_ids,
                label_to_color=label_to_color,
                label_to_marker=label_to_marker, groupby=groupby,
                order=order, std_multiplier=std_multiplier,
                featurewise=featurewise, show_point_labels=show_point_labels,
                title=title, reduce_kwargs=reduce_kwargs,
                plot_violins=plot_violins, metadata=self.metadata.data,
                bokeh=bokeh, most_variant_features=most_variant_features,
                scale_by_variance=scale_by_variance,
                **kwargs)

        elif "splicing".startswith(data_type):
            reducer = self.splicing.plot_pca(
                x_pc=x_pc, y_pc=y_pc, sample_ids=sample_ids,
                feature_ids=feature_ids,
                label_to_color=label_to_color,
                label_to_marker=label_to_marker, groupby=groupby,
                order=order, std_multiplier=std_multiplier,
                featurewise=featurewise, show_point_labels=show_point_labels,
                title=title, reduce_kwargs=reduce_kwargs,
                plot_violins=plot_violins, metadata=self.metadata.data,
                bokeh=bokeh, most_variant_features=most_variant_features,
                scale_by_variance=scale_by_variance,
                **kwargs)
        else:
            raise ValueError('The data type {} does not exist in this study'
                             .format(data_type))
        return reducer

    def plot_graph(self, data_type='expression', sample_subset=None,
                   feature_subset=None, featurewise=False,
                   **kwargs):
        """Plot the graph (network) of these data

        Parameters
        ----------
        data_type : str
            One of the names of the data types, e.g. "expression" or "splicing"
        sample_subset : str or None
            Which subset of the samples to use, based on some phenotype
            column in the experiment design data. If None, all samples are
            used.
        feature_subset : str or None
            Which subset of the features to used, based on some feature type
            in the expression data (e.g. "variant"). If None, all features
            are used.
        """
        sample_ids = self.sample_subset_to_sample_ids(sample_subset)
        feature_ids = self.feature_subset_to_feature_ids(data_type,
                                                         feature_subset,
                                                         rename=False)

        if not featurewise:
            label_to_color = self.phenotype_to_color
            label_to_marker = self.phenotype_to_marker
            groupby = self.sample_id_to_phenotype
        else:
            label_to_color = None
            label_to_marker = None
            groupby = None

        if data_type == "expression":
            return self.expression.networks.draw_graph(
                sample_ids=sample_ids, feature_ids=feature_ids,
                sample_id_to_color=self.sample_id_to_color,
                label_to_color=label_to_color,
                label_to_marker=label_to_marker, groupby=groupby,
                featurewise=featurewise,
                **kwargs)
        elif data_type == "splicing":
            return self.splicing.networks.draw_graph(
                sample_ids=sample_ids, feature_ids=feature_ids,
                sample_id_to_color=self.sample_id_to_color,
                label_to_color=label_to_color,
                label_to_marker=label_to_marker, groupby=groupby,
                featurewise=featurewise,
                **kwargs)

    def plot_classifier(self, trait, sample_subset=None,
                        feature_subset='all_genes',
                        data_type='expression', title='',
                        show_point_labels=False,
                        **kwargs):
        """Plot a predictor for the specified data type and trait(s)

        Parameters
        ----------
        data_type : str
            One of the names of the data types, e.g. "expression" or "splicing"
        trait : str
            Column name in the metadata data that you would like
            to classify on

        Returns
        -------


        """
        try:
            trait_data = self.metadata.data[trait]
        except KeyError:
            trait_ids = self.sample_subset_to_sample_ids(trait)
            trait_data = self.metadata.data.index.isin(trait_ids)

        if isinstance(trait_data.dtype, bool):
            all_true = np.all(trait_data)
            all_false = np.all(~trait_data)
            too_few_categories = False
        else:
            all_false = False
            all_true = False
            too_few_categories = len(set(trait_data)) <= 1
        nothing_to_classify = all_true or all_false or too_few_categories

        if nothing_to_classify:
            raise ValueError("All samples are True (or all samples are "
                             "False) or all are the same, cannot classify"
                             "when all samples are the same")
        trait_data = pd.Series(trait_data, name=trait,
                               index=self.metadata.data.index)

        sample_ids = self.sample_subset_to_sample_ids(sample_subset)
        feature_ids = self.feature_subset_to_feature_ids(data_type,
                                                         feature_subset,
                                                         rename=False)
        feature_subset = 'none' if feature_subset is None else feature_subset
        sample_subset = 'none' if sample_subset is None else sample_subset
        data_name = '_'.join([sample_subset, feature_subset])

        label_to_color = self.phenotype_to_color
        label_to_marker = self.phenotype_to_marker
        groupby = self.sample_id_to_phenotype

        order = self.phenotype_order
        color = self.phenotype_color_ordered

        if data_type == "expression":
            return self.expression.plot_classifier(
                data_name=data_name, trait=trait_data,
                sample_ids=sample_ids, feature_ids=feature_ids,
                label_to_color=label_to_color,
                label_to_marker=label_to_marker, groupby=groupby,
                show_point_labels=show_point_labels, title=title,
                order=order, color=color,
                **kwargs)
        elif data_type == "splicing":
            return self.splicing.plot_classifier(
                data_name=data_name, trait=trait_data,
                sample_ids=sample_ids, feature_ids=feature_ids,
                label_to_color=label_to_color,
                label_to_marker=label_to_marker, groupby=groupby,
                show_point_labels=show_point_labels, title=title,
                order=order, color=color,
                **kwargs)

    def modality_assignments(self, sample_subset=None, feature_subset=None,
                             expression_thresh=-np.inf, min_samples=0.5):
        """Get modality assignments of splicing data

        Parameters
        ----------
        sample_subset : str or None, optional
            Which subset of the samples to use, based on some phenotype
            column in the experiment design data. If None, all samples are
            used.
        feature_subset : str or None, optional
            Which subset of the features to used, based on some feature type
            in the expression data (e.g. "variant"). If None, all features
            are used.
        expression_thresh : float, optional
            Minimum expression value, of the original input. E.g. if the
            original input is already log-transformed, then this threshold is
            on the log values.

        Returns
        -------
        modalities : pandas.DataFrame
            A (n_phenotypes, n_events) shaped DataFrame of the assigned
            modality
        """
        min_expression = self.expression.data.min().min()
        if expression_thresh > -np.inf and expression_thresh > min_expression:
            data = self.filter_splicing_on_expression(
                expression_thresh=expression_thresh,
                sample_subset=sample_subset)
            sample_ids = None
            feature_ids = None
        else:
            sample_ids = self.sample_subset_to_sample_ids(sample_subset)
            feature_ids = self.feature_subset_to_feature_ids(
                'splicing', feature_subset, rename=False)
            data = None

        return self.splicing.modality_assignments(
            sample_ids, feature_ids, data=data,
            groupby=self.sample_id_to_phenotype, min_samples=min_samples)

    def modality_counts(self, sample_subset=None, feature_subset=None,
                        expression_thresh=-np.inf, min_samples=0.5):
        """Get number of splicing events in modality categories

        Parameters
        ----------
        sample_subset : str or None, optional
            Which subset of the samples to use, based on some phenotype
            column in the experiment design data. If None, all samples are
            used.
        feature_subset : str or None, optional
            Which subset of the features to used, based on some feature type
            in the expression data (e.g. "variant"). If None, all features
            are used.
        expression_thresh : float, optional
            Minimum expression value, of the original input. E.g. if the
            original input is already log-transformed, then this threshold is
            on the log values.

        Returns
        -------
        modalities : pandas.DataFrame
            A (n_phenotypes, n_modalities) shaped DataFrame of the number of
            events assigned to each modality
        """
        min_expression = self.expression.data.min().min()
        if expression_thresh > -np.inf and expression_thresh > min_expression:
            data = self.filter_splicing_on_expression(
                expression_thresh=expression_thresh,
                sample_subset=sample_subset)
            sample_ids = None
            feature_ids = None
        else:
            sample_ids = self.sample_subset_to_sample_ids(sample_subset)
            feature_ids = self.feature_subset_to_feature_ids(
                'splicing', feature_subset, rename=False)
            data = None

        return self.splicing.modality_assignments(
            sample_ids, feature_ids, data=data,
            groupby=self.sample_id_to_phenotype, min_samples=min_samples)

    def plot_modalities_bars(self, sample_subset=None, feature_subset=None,
                             expression_thresh=-np.inf, percentages=True):
        """Make grouped barplots of the number of modalities per phenotype

        Parameters
        ----------
        sample_subset : str or None
            Which subset of the samples to use, based on some phenotype
            column in the experiment design data. If None, all samples are
            used.
        feature_subset : str or None
            Which subset of the features to used, based on some feature type
            in the expression data (e.g. "variant"). If None, all features
            are used.
        expression_thresh : float
            If greater than -inf, then filter on splicing events in genes
            with expression at least this value
        percentages : bool
            If True, plot percentages instead of counts
        """
        if expression_thresh > -np.inf:
            data = self.filter_splicing_on_expression(
                expression_thresh=expression_thresh,
                sample_subset=sample_subset)
            sample_ids = None
            feature_ids = None
        else:
            sample_ids = self.sample_subset_to_sample_ids(sample_subset)
            feature_ids = self.feature_subset_to_feature_ids(
                'splicing', feature_subset, rename=False)
            data = None

        self.splicing.plot_modalities_bars(sample_ids, feature_ids, data,
                                           self.sample_id_to_phenotype,
                                           self.phenotype_to_color,
                                           percentages=percentages)

    def plot_modalities_reduced(self, sample_subset=None, feature_subset=None,
                                expression_thresh=-np.inf):
        """Plot splicing events with modality assignments in NMF space

        This will plot a separate NMF space for each celltype in the data, as
        well as one for all samples.

        Parameters
        ----------
        sample_subset : str or None
            Which subset of the samples to use, based on some phenotype
            column in the experiment design data. If None, all samples are
            used.
        feature_subset : str or None
            Which subset of the features to used, based on some feature type
            in the expression data (e.g. "variant"). If None, all features
            are used.
        expression_thresh : float
            If greater than -inf, then filter on splicing events in genes
            with expression at least this value
        """
        if expression_thresh > -np.inf:
            data = self.filter_splicing_on_expression(
                expression_thresh=expression_thresh,
                sample_subset=sample_subset)
            sample_ids = None
            feature_ids = None
        else:
            sample_ids = self.sample_subset_to_sample_ids(sample_subset)
            feature_ids = self.feature_subset_to_feature_ids(
                'splicing', feature_subset, rename=False)
            data = None

        grouped = self.sample_id_to_phenotype.groupby(
            self.sample_id_to_phenotype)

        # Account for bar plot and plot of the reduced space of ALL samples
        n = grouped.ngroups + 1
        groups = ['all']
        fig, axes = plt.subplots(ncols=n, figsize=(n * 4, 4))
        all_ax = axes[0]
        self.splicing.plot_modalities_reduced(sample_ids, feature_ids,
                                              data=data,
                                              ax=all_ax, title='all samples')
        axes = axes[1:]
        for i, ((celltype, series), ax) in enumerate(zip(grouped, axes)):
            groups.append(celltype)
            # sys.stdout.write('\n---- {} ----\n'.format(celltype))
            samples = series.index.intersection(sample_ids)
            # legend = i == 0
            self.splicing.plot_modalities_reduced(samples, feature_ids,
                                                  data=data,
                                                  ax=ax, title=celltype)

    def celltype_sizes(self, data_type='splicing'):
        if data_type == 'expression':
            self.expression.data.groupby(self.sample_id_to_phenotype,
                                         axis=0).size()
        if data_type == 'splicing':
            self.splicing.data.groupby(self.sample_id_to_phenotype,
                                       axis=0).size()

    @property
    def celltype_event_counts(self):
        """Number of cells that detected each event, per celltype
        """
        return self.splicing.data.groupby(
            self.sample_id_to_phenotype, axis=0).apply(
            lambda x: x.groupby(level=0, axis=0).transform(
                lambda x: x.count()).sum()).replace(0, np.nan)

    def unique_celltype_event_counts(self, n=1):
        celltype_event_counts = self.celltype_event_counts
        return celltype_event_counts[celltype_event_counts <= n]

    def percent_unique_celltype_events(self, n=1):
        n_unique = self.unique_celltype_event_counts(n).sum(axis=1)
        n_total = self.celltype_event_counts.sum(axis=1).astype(float)
        return n_unique / n_total * 100

    # @property
    # def celltype_modalities(self):
    # """Return modality assignments of each celltype
    #     """
    #     return self.splicing.data.groupby(
    #         self.sample_id_to_phenotype, axis=0).apply(
    #         lambda x: self.splicing.modalities(x.index))

    def plot_modalities_lavalamps(self, sample_subset=None,
                                  feature_subset=None,
                                  expression_thresh=-np.inf):
        """Plot each modality in each celltype on a separate axes

        Parameters
        ----------
        sample_subset : str or None
            Which subset of the samples to use, based on some phenotype
            column in the experiment design data. If None, all samples are
            used.
        feature_subset : str or None
            Which subset of the features to used, based on some feature type
            in the expression data (e.g. "variant"). If None, all features
            are used.
        expression_thresh : float
            If greater than -inf, then filter on splicing events in genes
            with expression at least this value
        """
        if expression_thresh > -np.inf:
            data = self.filter_splicing_on_expression(
                expression_thresh=expression_thresh,
                sample_subset=sample_subset)
            sample_ids = None
            feature_ids = None
        else:
            sample_ids = self.sample_subset_to_sample_ids(sample_subset)
            feature_ids = self.feature_subset_to_feature_ids(
                'splicing', feature_subset, rename=False)
            data = None

        self.splicing.plot_modalities_lavalamps(
            groupby=self.sample_id_to_phenotype,
            phenotype_to_color=self.phenotype_to_color,
            sample_ids=sample_ids, data=data, feature_ids=feature_ids)

    def plot_event_modality_estimation(self, event_id, sample_subset=None,
                                       expression_thresh=-np.inf):
        if expression_thresh > -np.inf:
            data = self.filter_splicing_on_expression(
                expression_thresh=expression_thresh,
                sample_subset=sample_subset)
            sample_ids = None
        else:
            sample_ids = self.sample_subset_to_sample_ids(sample_subset)
            data = None

        self.splicing.plot_event_modality_estimation(
            event_id, groupby=self.sample_id_to_phenotype,
            sample_ids=sample_ids, data=data)

    def plot_event(self, feature_id, sample_subset=None, nmf_space=False):
        """Plot the violinplot and NMF transitions of a splicing event
        """
        sample_ids = self.sample_subset_to_sample_ids(sample_subset)
        self.splicing.plot_feature(
            feature_id, sample_ids,
            phenotype_groupby=self.sample_id_to_phenotype,
            phenotype_order=self.phenotype_order,
            color=self.phenotype_color_ordered,
            phenotype_to_color=self.phenotype_to_color,
            phenotype_to_marker=self.phenotype_to_marker, nmf_space=nmf_space)

    def plot_gene(self, feature_id, sample_subset=None, nmf_space=False):
        sample_ids = self.sample_subset_to_sample_ids(sample_subset)
        self.expression.plot_feature(
            feature_id, sample_ids,
            phenotype_groupby=self.sample_id_to_phenotype,
            phenotype_order=self.phenotype_order,
            color=self.phenotype_color_ordered,
            phenotype_to_color=self.phenotype_to_color,
            phenotype_to_marker=self.phenotype_to_marker, nmf_space=nmf_space)

    def plot_lavalamp_pooled_inconsistent(
            self, sample_subset=None, feature_subset=None,
            fraction_diff_thresh=FRACTION_DIFF_THRESH,
            expression_thresh=-np.inf):
        # grouped_ids = self.splicing.data.groupby(self.sample_id_to_color,
        # axis=0)
        celltype_groups = self.metadata.data.groupby(
            self.sample_id_to_phenotype, axis=0)

        if sample_subset is not None:
            # Only plotting one sample_subset
            celltype_samples = set(celltype_groups.groups[sample_subset])
        else:
            # Plotting all the celltypes
            celltype_samples = self.sample_subset_to_sample_ids(sample_subset)

        feature_ids = self.feature_subset_to_feature_ids(
            'splicing', feature_subset=feature_subset)

        celltype_and_sample_ids = celltype_groups.groups.iteritems()
        for i, (phenotype, sample_ids) in enumerate(celltype_and_sample_ids):
            # import pdb; pdb.set_trace()

            # Assumes all samples of a sample_subset have the same color...
            # probably wrong
            color = self.phenotype_to_color[phenotype]
            sample_ids = celltype_samples.intersection(sample_ids)
            if len(sample_ids) == 0:
                continue
            data = self.filter_splicing_on_expression(expression_thresh)
            data = data.ix[sample_ids, :]
            self.splicing.plot_lavalamp_pooled_inconsistent(
                data, feature_ids, fraction_diff_thresh, color=color)

    def percent_pooled_inconsistent(
            self, sample_subset=None, feature_subset=None,
            fraction_diff_thresh=FRACTION_DIFF_THRESH,
            expression_thresh=-np.inf):
        celltype_groups = self.metadata.data.groupby(
            self.sample_id_to_phenotype, axis=0)

        if sample_subset is not None:
            # Only plotting one sample_subset
            celltype_samples = set(celltype_groups.groups[sample_subset])
        else:
            # Plotting all the celltypes
            celltype_samples = self.sample_subset_to_sample_ids(sample_subset)

        feature_ids = self.feature_subset_to_feature_ids(
            'splicing', feature_subset=feature_subset)

        celltype_and_sample_ids = celltype_groups.groups.iteritems()
        index = pd.MultiIndex.from_product([celltype_groups.groups.keys(),
                                            ['n_events', 'percent']])
        percents = pd.Series(index=index)
        for i, (phenotype, sample_ids) in enumerate(celltype_and_sample_ids):
            # import pdb; pdb.set_trace()

            # Assumes all samples of a sample_subset have the same color...
            # probably wrong
            sample_ids = celltype_samples.intersection(sample_ids)
            if len(sample_ids) == 0:
                continue
            data = self.filter_splicing_on_expression(expression_thresh)
            data = data.ix[sample_ids, :]
            if not data.empty:
                singles, pooled, not_measured_in_pooled, pooled_inconsistent \
                    = self.splicing.pooled_inconsistent(data, feature_ids,
                                                        fraction_diff_thresh)
                percent = self.splicing._divide_inconsistent_and_pooled(
                    pooled, pooled_inconsistent)
            else:
                percent = np.nan
            percents[phenotype, 'percent'] = percent
            percents[phenotype, 'n_events'] = data.shape[1]
        return percents

    def expression_vs_inconsistent_splicing(self, bins=None):
        """Percentage of events inconsistent with pooled at expression threshs

        Parameters
        ----------
        bins : list-like
            List of expression cutoffs

        Returns
        -------
        expression_vs_inconsistent : pd.DataFrame
            A (len(bins), n_phenotypes) dataframe of the percentage of events
            in single cells that are inconsistent with pooled
        """

        if bins is None:
            emin = int(np.floor(self.expression.data_original.min().min()))
            emax = int(np.ceil(self.expression.data_original.max().max()))
            bins = np.arange(emin, emax)

        expression_vs_inconsistent = pd.Series(bins).apply(
            lambda x: self.percent_pooled_inconsistent(expression_thresh=x))
        return expression_vs_inconsistent

    def plot_expression_vs_inconsistent_splicing(self, bins=None):

        expression_vs_inconsistent = self.expression_vs_inconsistent_splicing(
            bins=bins)

        fig, axes = plt.subplots(nrows=2, figsize=(6, 6))

        # Plot the percent inconsistent
        ax = axes[0]
        for phenotype in self.phenotype_order:
            s = expression_vs_inconsistent[(phenotype, 'percent')]
            color = self.phenotype_to_color[phenotype]
            ax.plot(s, 'o-', color=color)
        ax.set_xlabel('Expression threshold')
        ax.set_ylabel('Percent events inconsistent with pooled')
        ymin, ymax = ax.get_ylim()
        ax.set_ylim(0, ymax)

        # Plot number of events at each cutoff
        ax = axes[1]
        for phenotype in self.phenotype_order:
            s = expression_vs_inconsistent[(phenotype, 'n_events')]
            color = self.phenotype_to_color[phenotype]
            ax.plot(s, 'o-', color=color)
        ax.set_xlabel('Expression threshold')
        ax.set_ylabel('Number of events')
        ymin, ymax = ax.get_ylim()
        ax.set_ylim(0, ymax)
        ax.legend()

        sns.despine()

    def plot_clustermap(self, sample_subset=None, feature_subset=None,
                        data_type='expression', metric='euclidean',
                        method='average', figsize=None,
                        scale_fig_by_data=True, **kwargs):
        """Visualize hierarchical relationships within samples and features

        Parameters
        ----------


        Returns
        -------


        Raises
        ------
        """

        if feature_subset is None:
            feature_subset = self.default_feature_subset

        sample_ids = self.sample_subset_to_sample_ids(sample_subset)
        feature_ids = self.feature_subset_to_feature_ids(data_type,
                                                         feature_subset,
                                                         rename=False)

        if data_type == "expression":
            return self.expression.plot_clustermap(
                sample_ids=sample_ids, feature_ids=feature_ids, method=method,
                metric=metric, sample_id_to_color=self.sample_id_to_color,
                figsize=figsize, scale_fig_by_data=scale_fig_by_data,
                **kwargs)
        elif data_type == "splicing":
            return self.splicing.plot_clustermap(
                sample_ids=sample_ids, feature_ids=feature_ids, method=method,
                metric=metric, sample_id_to_color=self.sample_id_to_color,
                figsize=figsize, scale_fig_by_data=scale_fig_by_data,
                **kwargs)

    def plot_correlations(self, sample_subset=None, feature_subset=None,
                          data_type='expression', metric='euclidean',
                          method='average', figsize=None, featurewise=False,
                          scale_fig_by_data=True, **kwargs):
        """Visualize clustered correlations of samples across features

        Parameters
        ----------


        Returns
        -------


        Raises
        ------

        """

        if feature_subset is None:
            feature_subset = self.default_feature_subset

        sample_ids = self.sample_subset_to_sample_ids(sample_subset)
        feature_ids = self.feature_subset_to_feature_ids(data_type,
                                                         feature_subset,
                                                         rename=False)

        if figsize is not None and scale_fig_by_data:
            raise ValueError('If "scale_fig_by_data" is true, then cannot '
                             'also specify "figsize"')

        if data_type == "expression":
            return self.expression.plot_correlations(
                sample_ids=sample_ids, feature_ids=feature_ids,
                sample_id_to_color=self.sample_id_to_color,
                figsize=figsize, scale_fig_by_data=scale_fig_by_data,
                metric=metric, method=method, featurewise=featurewise,
                **kwargs)
        elif data_type == "splicing":
            return self.splicing.plot_correlations(
                sample_ids=sample_ids, feature_ids=feature_ids, method=method,
                metric=metric, sample_id_to_color=self.sample_id_to_color,
                figsize=figsize, scale_fig_by_data=scale_fig_by_data,
                featurewise=featurewise, **kwargs)

    def plot_lavalamps(self, sample_subset=None, feature_subset=None,
                       expression_thresh=-np.inf):
        if expression_thresh > -np.inf:
            data = self.filter_splicing_on_expression(
                expression_thresh=expression_thresh,
                sample_subset=sample_subset)
            sample_ids = None
            feature_ids = None
        else:
            sample_ids = self.sample_subset_to_sample_ids(sample_subset)
            feature_ids = self.feature_subset_to_feature_ids(
                'splicing', feature_subset, rename=False)
            data = None

        self.splicing.plot_lavalamp(sample_ids=sample_ids,
                                    feature_ids=feature_ids, data=data,
                                    groupby=self.sample_id_to_phenotype,
                                    phenotype_to_color=self.phenotype_to_color,
                                    order=self.phenotype_order)

    def plot_big_nmf_space_transitions(self, data_type='expression', n=5):
        if data_type == 'expression':
            self.expression.plot_big_nmf_space_transitions(
                self.sample_id_to_phenotype, self.phenotype_transitions,
                self.phenotype_order, self.phenotype_color_ordered,
                self.phenotype_to_color, self.phenotype_to_marker, n=n)
        if data_type == 'splicing':
            self.splicing.plot_big_nmf_space_transitions(
                self.sample_id_to_phenotype, self.phenotype_transitions,
                self.phenotype_order, self.phenotype_color_ordered,
                self.phenotype_to_color, self.phenotype_to_marker, n=n)

    def plot_two_samples(self, sample1, sample2, data_type='expression',
                         **kwargs):
        """Plot a scatterplot of two samples' data

        Parameters
        ----------
        sample1 : str
            Name of the sample to plot on the x-axis
        sample2 : str
            Name of the sample to plot on the y-axis
        data_type : "expression" | "splicing"
            Type of data to plot. Default "expression"
        Any other keyword arguments valid for seaborn.jointplot

        Returns
        -------
        jointgrid : seaborn.axisgrid.JointGrid
            Returns a JointGrid instance

        See Also
        -------
        seaborn.jointplot

        """
        if data_type == 'expression':
            return self.expression.plot_two_samples(sample1, sample2, **kwargs)
        elif data_type == 'splicing':
            return self.splicing.plot_two_samples(sample1, sample2, **kwargs)

    def plot_two_features(self, feature1, feature2, data_type='expression',
                          **kwargs):
        """Make a scatterplot of two features' data

        Parameters
        ----------
        feature1 : str
            Name of the feature to plot on the x-axis. If you have a
            feature_data dataframe for this data type, will attempt to map
            the common name, e.g. "RBFOX2" back to the crazy name,
            e.g. "ENSG00000100320"
        feature2 : str
            Name of the feature to plot on the y-axis. If you have a
            feature_data dataframe for this data type, will attempt to map
            the common name, e.g. "RBFOX2" back to the crazy name,
            e.g. "ENSG00000100320"

        Returns
        -------


        Raises
        ------
        """
        if data_type == 'expression':
            self.expression.plot_two_features(
                feature1, feature2, groupby=self.sample_id_to_phenotype,
                label_to_color=self.phenotype_to_color, **kwargs)
        if data_type == 'splicing':
            self.splicing.plot_two_features(
                feature1, feature2, groupby=self.sample_id_to_phenotype,
                label_to_color=self.phenotype_to_color, **kwargs)

    def nmf_space_positions(self, data_type='splicing'):
        if data_type == 'splicing':
            return self.splicing.nmf_space_positions(
                self.sample_id_to_phenotype)

    def nmf_space_transitions(self, phenotype_transitions='all',
                              data_type='splicing', n=0.5):
        """The change in NMF space of splicing events across phenotypes

        Parameters
        ----------
        phenotype_transitions : list of length-2 tuples of str
            List of ('phenotype1', 'phenotype2') transitions whose change in
            distribution you are interested in
        data_type : 'splicing' | 'expression'
            Which data type to calculate this on. (default='splicing')
        n : int
            Minimum number of samples per phenotype, per event

        Returns
        -------
        big_transitions : pandas.DataFrame
            A (n_events, n_transitions) dataframe of the NMF distances between
            splicing events
        """
        if phenotype_transitions == 'all':
            phenotype_transitions = self.phenotype_transitions
        if data_type == 'splicing':
            return self.splicing.nmf_space_transitions(
                self.sample_id_to_phenotype, phenotype_transitions, n=n)

    def big_nmf_space_transitions(self, phenotype_transitions='all',
                                  data_type='splicing', n=0.5):
        """Splicing events whose change in NMF space is large

        By large, we mean that difference is 2 standard deviations away from
        the mean

        Parameters
        ----------
        phenotype_transitions : list of length-2 tuples of str
            List of ('phenotype1', 'phenotype2') transitions whose change in
            distribution you are interested in
        data_type : 'splicing' | 'expression'
            Which data type to calculate this on. (default='splicing')
        n : int
            Minimum number of samples per phenotype, per event

        Returns
        -------
        big_transitions : pandas.DataFrame
            A (n_events, n_transitions) dataframe of the NMF distances between
            splicing events
        """
        if phenotype_transitions == 'all':
            phenotype_transitions = self.phenotype_transitions
        if data_type == 'splicing':
            return self.splicing.big_nmf_space_transitions(
                self.sample_id_to_phenotype, phenotype_transitions, n=n)

    def save(self, study_name, flotilla_dir=FLOTILLA_DOWNLOAD_DIR, scrambled=False):

        metadata = self.metadata.data_original

        metadata_kws = {'pooled_col': self.metadata.pooled_col,
                        'phenotype_col': self.metadata.phenotype_col,
                        'phenotype_order': self.metadata.phenotype_order,
                        'phenotype_to_color':
                            self.metadata.phenotype_to_color,
                        'phenotype_to_marker':
                            self.metadata.phenotype_to_marker,
                        'minimum_samples': self.metadata.minimum_samples,
                        'outlier_col': self.metadata.outlier_col}

        try:
            expression = self.expression.data_original
            expression_kws = {
                'log_base': self.expression.log_base,
                'thresh': self.expression.thresh_original,
                'plus_one': self.expression.plus_one}
        except AttributeError:
            expression = None
            expression_kws = None

        try:
            expression_feature_data = self.expression.feature_data
            expression_feature_kws = {
                'rename_col': self.expression.feature_rename_col,
                'ignore_subset_cols':
                    self.expression.feature_ignore_subset_cols}
        except AttributeError:
            expression_feature_data = None
            expression_feature_kws = None

        try:
            splicing = self.splicing.data_original
            splicing_kws = {}
        except AttributeError:
            splicing = None
            splicing_kws = None

        try:
            splicing_feature_data = self.splicing.feature_data
            splicing_feature_kws = \
                {'rename_col': self.splicing.feature_rename_col,
                 'ignore_subset_cols':
                     self.splicing.feature_ignore_subset_cols,
                 'expression_id_col': self.splicing.feature_expression_id_col}
        except AttributeError:
            splicing_feature_data = None
            splicing_feature_kws = None

        try:
            spikein = self.spikein.data_original
        except AttributeError:
            spikein = None

        try:
            gene_ontology = self.gene_ontology.data
        except AttributeError:
            gene_ontology = None

        try:
            mapping_stats = self.mapping_stats.data_original
            mapping_stats_kws = {
                'number_mapped_col': self.mapping_stats.number_mapped_col,
                'min_reads': self.mapping_stats.min_reads}
        except AttributeError:
            mapping_stats = None
            mapping_stats_kws = None

        supplemental_attributes = inspect.getmembers(self.supplemental,
                                        lambda a: not (inspect.isroutine(a)))
        supplemental_attributes = [a for a in supplemental_attributes
                                   if not(a[0].startswith('__')
                                          and a[0].endswith('__'))]
        supplemental_kws = {}
        for supplemental_name, df in supplemental_attributes:
            supplemental_kws[supplemental_name] = df

        # Increase the version number
        version = semantic_version.Version(self.version)
        version.patch = version.patch + 1
        version = str(version)

        return make_study_datapackage(
            study_name, metadata, expression, splicing,
            spikein, mapping_stats, metadata_kws=metadata_kws,
            expression_kws=expression_kws, splicing_kws=splicing_kws,
            mapping_stats_kws=mapping_stats_kws,
            expression_feature_kws=expression_feature_kws,
            expression_feature_data=expression_feature_data,
            splicing_feature_data=splicing_feature_data,
            splicing_feature_kws=splicing_feature_kws, species=self.species,
            license=self.license, title=self.title, sources=self.sources,
            version=version, flotilla_dir=flotilla_dir,
            gene_ontology=gene_ontology, supplemental_kws=supplemental_kws)

    @staticmethod
    def _maybe_get_axis_name(df, axis=0, alt_name=None):
        if alt_name is None:
            alt_name = 'columns' if axis == 1 else 'index'
        axis = df.columns if axis == 1 else df.index
        if isinstance(axis, pd.MultiIndex):
            name = axis.names
        else:
            name = axis.name
        name = alt_name if name is None else name
        return name

    @cached_property()
    def tidy_splicing_with_expression(self):
        """A tall 'tidy' dataframe of samples with expression and splicing

        :return:
        :rtype:
        """
        # Establish common strings

        splicing_common_id = self.splicing.feature_data[
            self.splicing.feature_expression_id_col]

        # Tidify splicing
        splicing = self.splicing.data
        splicing_index_name = self._maybe_get_axis_name(splicing, axis=0)
        splicing_columns_name = self._maybe_get_axis_name(splicing, axis=1)

        splicing_tidy = pd.melt(splicing.reset_index(),
                                id_vars=splicing_index_name,
                                value_name='psi',
                                var_name=splicing_columns_name)
        rename_columns = {}
        if splicing_index_name == 'index':
            rename_columns[splicing_index_name] = self._sample_id
        if splicing_columns_name == 'columns':
            rename_columns[splicing_columns_name] = self._event_name
            splicing_columns_name = self._event_name
        splicing_tidy = splicing_tidy.rename(columns=rename_columns)

        # Create a column of the common id on which to join splicing
        # and expression
        splicing_names = splicing_tidy[splicing_columns_name]
        if isinstance(splicing_names, pd.Series):
            splicing_tidy[self._common_id] = splicing_tidy[
                splicing_columns_name].map(splicing_common_id)
        else:
            # Splicing ids are a multi-index, so the feature renamer will get
            # the name of the feature.
            splicing_tidy[self._common_id] = [
                self.splicing.feature_renamer(x)
                for x in splicing_names.itertuples(index=False)]

        splicing_tidy = splicing_tidy.dropna()

        # Tidify expression
        expression = self.expression.data_original
        expression_index_name = self._maybe_get_axis_name(expression, axis=0)

        expression_tidy = pd.melt(expression.reset_index(),
                                  id_vars=expression_index_name,
                                  value_name='expression',
                                  var_name=self._common_id)
        # This will only do anything if there is a column named "index" so
        # no need to check anything
        expression_tidy = expression_tidy.rename(
            columns={'index': self._sample_id})
        expression_tidy = expression_tidy.dropna()

        splicing_tidy.set_index([self._sample_id, self._common_id],
                                inplace=True)
        expression_tidy.set_index([self._sample_id, self._common_id],
                                  inplace=True)
        return splicing_tidy.join(expression_tidy, how='inner').reset_index()

    def filter_splicing_on_expression(self, expression_thresh,
                                      sample_subset=None):
        """Filter splicing events on expression values

        Parameters
        ----------
        expression_thresh : float
            Minimum expression value, of the original input. E.g. if the
            original input is already log-transformed, then this threshold is
            on the log values.

        Returns
        -------
        psi : pandas.DataFrame
            A (n_samples, n_features)

        """
        min_expression = self.expression.data_original.min().min()
        if expression_thresh > -np.inf \
                and expression_thresh > min_expression:
            columns = self._maybe_get_axis_name(self.splicing.data, axis=1,
                                                alt_name=self._event_name)
            index = self._maybe_get_axis_name(self.splicing.data, axis=0,
                                              alt_name=self._sample_id)

            sample_ids = self.sample_subset_to_sample_ids(sample_subset)
            splicing_with_expression = \
                self.tidy_splicing_with_expression.ix[
                    self.tidy_splicing_with_expression.sample_id.isin(
                        sample_ids)]
            ind = splicing_with_expression.expression >= expression_thresh
            splicing_high_expression = splicing_with_expression.ix[ind]
            splicing_high_expression = \
                splicing_high_expression.reset_index().dropna()

            if isinstance(columns, list) or isinstance(index, list):
                filtered_psi = splicing_high_expression.pivot_table(
                    columns=columns, index=index, values='psi')
            else:
                filtered_psi = splicing_high_expression.pivot(
                    columns=columns, index=index, values='psi')
            return filtered_psi
        else:
            return self.splicing.data

    def go_enrichment(self, feature_ids, background=None, domain=None,
                      p_value_cutoff=1000000, min_feature_size=3,
                      min_background_size=5):
        """Calculate gene ontology enrichment of provided features

        Parameters
        ----------
        feature_ids : list-like
            Features to calculate gene ontology enrichment on
        background : list-like, optional
            Features to use as the background
        domain : str or list, optional
            Only calculate GO enrichment for a particular GO category or
            subset of categories. Valid domains:
            'biological_process', 'molecular_function', 'cellular_component'
        p_value_cutoff : float, optional
            Maximum accepted Bonferroni-corrected p-value
        min_feature_size : int, optional
            Minimum number of features of interest overlapping in a GO Term,
            to calculate enrichment
        min_background_size : int, optional
            Minimum number of features in the background overlapping a GO Term
        Returns
        -------
        enrichment : pandas.DataFrame
            A (go_categories, columns) dataframe showing the GO
            enrichment categories that were enriched in the features
        """
        if background is None:
            warnings.warn('No background provided, defaulting to all '
                          'expressed genes')
            background = self.expression.data.columns
        return self.gene_ontology.enrichment(
            feature_ids, background=background,
            cross_reference=self.expression.feature_renamer_series,
            domain=domain, p_value_cutoff=p_value_cutoff,
            min_feature_size=min_feature_size,
            min_background_size=min_background_size)

# Add interactive visualizations
Study.interactive_classifier = Interactive.interactive_classifier
Study.interactive_graph = Interactive.interactive_graph
Study.interactive_pca = Interactive.interactive_pca
# Study.interactive_localZ = Interactive.interactive_localZ
Study.interactive_lavalamp_pooled_inconsistent = \
    Interactive.interactive_lavalamp_pooled_inconsistent
Study.interactive_choose_outliers = Interactive.interactive_choose_outliers
Study.interactive_reset_outliers = Interactive.interactive_reset_outliers
Study.interactive_clustermap = Interactive.interactive_clustermap
Study.interactive_correlations = Interactive.interactive_correlations<|MERGE_RESOLUTION|>--- conflicted
+++ resolved
@@ -333,14 +333,9 @@
                 spikein_data, feature_data=spikein_feature_data,
                 technical_outliers=self.technical_outliers,
                 predictor_config_manager=self.predictor_config_manager)
-<<<<<<< HEAD
-
+        else:
+            self.spikein = None
         self.supplemental = SupplementalData(supplemental_data)
-=======
-        else:
-            self.spikein = None
-
->>>>>>> c942b9a0
         sys.stdout.write("{}\tSuccessfully initialized a Study "
                          "object!\n".format(timestamp()))
 
