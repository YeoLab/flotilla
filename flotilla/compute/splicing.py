import collections

import numpy as np
import pandas as pd
from sklearn import cross_validation

from ..util import memoize
from .infotheory import jsd, binify


class Modalities(object):
<<<<<<< HEAD
    """
=======
    """Estimate the modality of a splicing event

    This is based off of the "percent spliced-in" (PSI) score of a splicing
    event, for example in a cassette exon event, how many transcripts use the
    cassette exon gives the "PSI" (:math:`\Psi`) score of that splicing event

    Possible modalities include:
    - Excluded (most cells have excluded the exon)
    - Middle (most cells have both the included and excluded isoforms)
    - Included (most cells have included the exon)
    - Bimodal (approximately a 50:50 distribution of inclusion:exclusion)
    - Uniform (uniform distribution of exon usage)

    The way that these modalities are calculated is by binning each splicing
    event across all cells from (0, excluded_max, included_min, 1), and finding
    the Jensen-Shannon Divergence that event, and each of the five modalities

    Parameters
    ----------
    excluded_max : float, optional (default=0.2)
        Maximum value of excluded bin
    included_min : float, optional (default=0.8)
        Minimum value of included bin

    Attributes
    ----------

>>>>>>> 860c538d

    """
    modalities_bins = np.array([[1, 0, 0],  # excluded
                                [0, 1, 0],  # middle
                                [0, 0, 1],  # included
                                [1, 0, 1],  # bimodal
                                [1, 1, 1]])  # uniform

    modalities_names = ['excluded', 'middle', 'included', 'bimodal',
                        'uniform']

    true_modalities = pd.DataFrame(modalities_bins.T, columns=modalities_names)

    def __init__(self, excluded_max=0.2, included_min=0.8):
        self.bins = (0, excluded_max, included_min, 1)

    # def __call__(self, *args, **kwargs):
    # return self.assignments

<<<<<<< HEAD
    def _col_jsd_modalities(self, col):
        return self.true_modalities.apply(lambda x: jsd(x, col), axis=0)
=======
        Parameters
        ----------
        col : pandas.Series
            A (n_bins,) sized series of a splicing event

        Returns
        -------
        jsd : pandas.Series
            A (n_modalities,) sized series of JSD between this event and the
            true modalities
        """
        return self.true_modalities.apply(jsd, axis=0, q=col)
>>>>>>> 860c538d

    def sqrt_jsd_modalities(self, binned):
        """Return the square root of the JSD of each splicing event versus
            all the modalities. Use square root of JSD because it's a metric.
        """
        return np.sqrt(binned.apply(self._col_jsd_modalities, axis=0))

    def assignments(self, sqrt_jsd_modalities):
        """Return the modality which has the smallest square root JSD to each event

        Parameters
        ----------
        sqrt_jsd_modalities : pandas.DataFrame
            A modalities x features dataframe of the square root
            Jensen-Shannon divergence between this event and each modality

        Returns
        -------
        assignments : pandas.Series
            The closest modality to each splicing event
        """
        modalities = self.true_modalities.columns[
            np.argmin(sqrt_jsd_modalities.values, axis=0)]
        return pd.Series(modalities, sqrt_jsd_modalities.columns)

    @memoize
    def fit_transform(self, data, bootstrapped=False, bootstrapped_kws=None):
        """Given psi scores, estimate the modality of each

        Parameters
        ----------
        data : pandas.DataFrame
            A samples x features dataframe, where you want to find the
            splicing modality of each column (feature)
        bootstrapped : bool
            Whether or not to use bootstrapping, i.e. resample each splicing
            event several times to get a better estimate of its true modality.
            Default False.
        bootstrappped_kws : dict
            Valid arguments to _bootstrapped_fit_transform. If None, default is
            dict(n_iter=100, thresh=0.6, minimum_samples=10)

        Returns
        -------
        assignments : pandas.Series
            Modality assignments of each column (feature)
        """
        if bootstrapped:
            bootstrapped_kws = {} if bootstrapped_kws \
                                     is None else bootstrapped_kws
            return self._bootstrapped_fit_transform(data, **bootstrapped_kws)
        else:
            return self._single_fit_transform(data)

    def _single_fit_transform(self, data, do_not_memoize=False):
        """Given psi scores, estimate the modality of each

        Parameters
        ----------
        data : pandas.DataFrame
            A samples x features dataframe, where you want to find the
            splicing modality of each column (feature)
        do_not_memoize : bool
            Whether or not to memoize the results of the _single_fit_transform
            on this data (used by @memoize decorator)

        Returns
        -------
        assignments : pandas.Series
            Modality assignments of each column (feature)
        """
        binned = binify(data, self.bins)
        self.true_modalities.index = binned.index
        return self.assignments(self.sqrt_jsd_modalities(binned))

    def _bootstrapped_fit_transform(self, data, n_iter=100, thresh=0.6,
                                    min_samples=10):
        """Resample each splicing event n_iter times to robustly estimate
        modalities.
        """
        bs = cross_validation.Bootstrap(data.shape[0], n_iter=n_iter)

        assignments = pd.DataFrame(columns=data.columns,
                                   index=range(n_iter))

        for i, (train_index, test_index) in enumerate(bs):
            index = np.concatenate([train_index, test_index])
            psi = data.ix[data.index[index], :]
            psi = psi.dropna(axis=1, thresh=min_samples)
            assignments.ix[i] = self._single_fit_transform(psi,
                                                           do_not_memoize=True)

        counts = assignments.apply(lambda x: pd.Series(
            collections.Counter(x.dropna())))
        fractions = counts / counts.sum().astype(float)
        thresh_assignments = fractions[fractions >= thresh].apply(
            self._max_assignment, axis=0)
        thresh_assignments = thresh_assignments.fillna('ambiguous')
        return thresh_assignments

    @staticmethod
    def _max_assignment(x):
        """Given a pandas.Series of modalities counts, return the maximum
        value. Necessary because just np.argmax will use np.nan as the max :(
        """
        if np.isfinite(x).sum() == 0:
            return np.nan
        else:
            return np.argmax(x)

    def counts(self, psi, bootstrapped=False, bootstrapped_kws=None):
        """Return the number of events in each modality category

        Parameters
        ----------
        psi : pandas.DataFrame
            A samples x features dataframe of psi scores of a splicing event

        Returns
        -------
        counts : pandas.Series
            Counts of each modality
        """
        assignments = self.fit_transform(psi, bootstrapped, bootstrapped_kws)
        return assignments.groupby(assignments).size()


def switchy_score(array):
    """Transform a 1D array of data scores to a vector of "switchy scores"

    Calculates std deviation and mean of sine- and cosine-transformed
    versions of the array. Better than sorting by just the mean which doesn't
    push the really lowly variant events to the ends.

    Parameters
    ----------
    array : numpy.array
        A 1-D numpy array or something that could be cast as such (like a list)

    Returns
    -------
    float
        The "switchy score" of the study_data which can then be compared to
        other splicing event study_data

    """
    array = np.array(array)
    variance = 1 - np.std(np.sin(array[~np.isnan(array)] * np.pi))
    mean_value = -np.mean(np.cos(array[~np.isnan(array)] * np.pi))
    return variance * mean_value


def get_switchy_score_order(x):
    """Apply switchy scores to a 2D array of data scores

    Parameters
    ----------
    x : numpy.array
        A 2-D numpy array in the shape [n_events, n_samples]

    Returns
    -------
    numpy.array
        A 1-D array of the ordered indices, in switchy score order
    """
    switchy_scores = np.apply_along_axis(switchy_score, axis=0, arr=x)
    return np.argsort(switchy_scores)<|MERGE_RESOLUTION|>--- conflicted
+++ resolved
@@ -9,10 +9,7 @@
 
 
 class Modalities(object):
-<<<<<<< HEAD
-    """
-=======
-    """Estimate the modality of a splicing event
+    """
 
     This is based off of the "percent spliced-in" (PSI) score of a splicing
     event, for example in a cassette exon event, how many transcripts use the
@@ -39,8 +36,9 @@
     Attributes
     ----------
 
->>>>>>> 860c538d
-
+
+    Methods
+    -------
     """
     modalities_bins = np.array([[1, 0, 0],  # excluded
                                 [0, 1, 0],  # middle
@@ -56,13 +54,12 @@
     def __init__(self, excluded_max=0.2, included_min=0.8):
         self.bins = (0, excluded_max, included_min, 1)
 
-    # def __call__(self, *args, **kwargs):
-    # return self.assignments
-
-<<<<<<< HEAD
     def _col_jsd_modalities(self, col):
-        return self.true_modalities.apply(lambda x: jsd(x, col), axis=0)
-=======
+        """Calculate JSD between a single binned event and true modalities
+
+        Given a column of a binned splicing event, calculate its Jensen-Shannon
+        divergence to the true modalities
+
         Parameters
         ----------
         col : pandas.Series
@@ -75,16 +72,28 @@
             true modalities
         """
         return self.true_modalities.apply(jsd, axis=0, q=col)
->>>>>>> 860c538d
 
     def sqrt_jsd_modalities(self, binned):
-        """Return the square root of the JSD of each splicing event versus
-            all the modalities. Use square root of JSD because it's a metric.
+        """Calculate JSD between all binned splicing events and true modalities
+
+        Use square root of JSD because it's a metric.
+
+        Parameters
+        ----------
+        binned : pandas.DataFrame
+            A (n_bins, n_events) sized DataFrame of binned splicing events
+
+        Returns
+        -------
+        sqrt_jsd : pandas.DataFrame
+            A (n_modalities, n_events) sized DataFrame of the square root JSD
+            between splicing events and all modalities
+
         """
         return np.sqrt(binned.apply(self._col_jsd_modalities, axis=0))
 
     def assignments(self, sqrt_jsd_modalities):
-        """Return the modality which has the smallest square root JSD to each event
+        """Return the modality with the smallest square root JSD to each event
 
         Parameters
         ----------
