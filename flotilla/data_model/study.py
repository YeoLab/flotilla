--- conflicted
+++ resolved
@@ -988,12 +988,6 @@
         bootstrapped_kws : dict, optional
             Valid arguments to _bootstrapped_fit_transform. If None, default is
             dict(n_iter=100, thresh=0.6, minimum_samples=10)
-        min_samples : int or float
-            If int, then this is the absolute number of cells that are minimum
-            required to calculate modalities. If a float, then require this
-            fraction of samples to calculate modalities, e.g. if 0.6, then at
-            least 60% of samples must have an event detected for modality
-            detection
 
         Returns
         -------
@@ -1155,7 +1149,7 @@
 
     # @property
     # def celltype_modalities(self):
-    # """Return modality assignments of each celltype
+    #     """Return modality assignments of each celltype
     #     """
     #     return self.splicing.data.groupby(
     #         self.sample_id_to_phenotype, axis=0).apply(
@@ -1241,7 +1235,7 @@
             celltype_samples = self.sample_subset_to_sample_ids(sample_subset)
 
         feature_ids = self.feature_subset_to_feature_ids('splicing',
-                                                         feature_subset=feature_subset)
+                                                            feature_subset=feature_subset)
 
         celltype_and_sample_ids = celltype_groups.groups.iteritems()
         for i, (phenotype, sample_ids) in enumerate(celltype_and_sample_ids):
@@ -1256,9 +1250,7 @@
             data = self.filter_splicing_on_expression(expression_thresh)
             data = data.ix[sample_ids, :]
             self.splicing.plot_lavalamp_pooled_inconsistent(data,
-                                                            feature_ids,
-                                                            fraction_diff_thresh,
-                                                            color=color)
+                feature_ids, fraction_diff_thresh, color=color)
 
     def percent_pooled_inconsistent(
             self, sample_subset=None, feature_subset=None,
@@ -1292,14 +1284,6 @@
                 continue
             data = self.filter_splicing_on_expression(expression_thresh)
             data = data.ix[sample_ids, :]
-<<<<<<< HEAD
-            singles, pooled, not_measured_in_pooled, pooled_inconsistent = \
-                self.splicing.pooled_inconsistent(data, feature_ids,
-                                                  fraction_diff_thresh)
-            percent = self._percent_pooled_inconsistent(pooled,
-                                                        pooled_inconsistent)
-            percents[phenotype] = percent
-=======
             if not data.empty:
                 singles, pooled, not_measured_in_pooled, pooled_inconsistent =\
                     self.splicing.pooled_inconsistent(data, feature_ids,
@@ -1310,7 +1294,6 @@
                 percent = np.nan
             percents[phenotype, 'percent'] = percent
             percents[phenotype, 'n_events'] = data.shape[1]
->>>>>>> 26618e0c
         return percents
 
     def expression_vs_inconsistent_splicing(self, bins=None):
@@ -1787,7 +1770,8 @@
 
         """
 
-        if expression_thresh > -np.inf:
+        if expression_thresh > -np.inf \
+                and expression_thresh > self.expression.data_original.min().min():
             columns = self._maybe_get_axis_name(self.splicing.data, axis=1, alt_name=self._event_name)
             index = self._maybe_get_axis_name(self.splicing.data, axis=0, alt_name=self._sample_id)
 
@@ -1808,6 +1792,7 @@
             return filtered_psi
         else:
             return self.splicing.data
+
 
 # Add interactive visualizations
 Study.interactive_classifier = Interactive.interactive_classifier
