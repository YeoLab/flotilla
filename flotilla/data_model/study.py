--- conflicted
+++ resolved
@@ -696,11 +696,11 @@
                 self.experiment_design.data.marker.to_dict()
 
         if "expression".startswith(data_type):
-            rdc = self.expression.plot_dimensionality_reduction(**kwargs)
+            reducer = self.expression.plot_dimensionality_reduction(**kwargs)
         elif "splicing".startswith(data_type):
-            rdc = self.splicing.plot_dimensionality_reduction(**kwargs)
-
-        return rdc
+            reducer = self.splicing.plot_dimensionality_reduction(**kwargs)
+
+        return reducer
 
     def plot_graph(self, data_type='expression', sample_subset=None,
                    feature_subset=None,
@@ -978,19 +978,17 @@
             self.splicing.percent_pooled_inconsistent(sample_ids, feature_ids,
                                                       fraction_diff_thresh)
 
-<<<<<<< HEAD
     def plot_clusteredheatmap(self, sample_subset=None,
                               feature_subset='variant',
                               data_type='expression', metric='euclidean',
                               linkage_method='median'):
-
         if data_type == 'expression':
             data = self.expression.data
         elif data_type == 'splicing':
             data = self.splicing.data
         celltype_groups = data.groupby(
             self.sample_id_to_celltype, axis=0)
-
+    
         if sample_subset is not None:
             # Only plotting one sample_subset
             try:
@@ -1000,12 +998,12 @@
         else:
             # Plotting all the celltypes
             sample_ids = data.index
-
+    
         sample_colors = [self.sample_id_to_color[x] for x in sample_ids]
         feature_ids = self.feature_subset_to_feature_ids(data_type,
                                                          feature_subset,
                                                          rename=False)
-
+    
         if data_type == "expression":
             return self.expression.plot_clusteredheatmap(
                 sample_ids, feature_ids, linkage_method=linkage_method,
@@ -1015,52 +1013,53 @@
                 sample_ids, feature_ids, linkage_method=linkage_method,
                 metric=metric, sample_colors=sample_colors)
 
-=======
-    def hack_lazy(study):
+    def hack_lazy(self):
 
         """
          called by __init__ these things haven't been worked out, so it's probably ok if they fail.
         """
 
         #cast outlier column to bool
-        x = study.experiment_design.data['outlier']
+        x = self.experiment_design.data['outlier']
         x = x.astype('bool')
-        study.experiment_design.data['outlier'] = x
+        self.experiment_design.data['outlier'] = x
 
         #add splicing gene type
-        splicing_genes = pd.Index(set(study.gene_ontology_data[study.gene_ontology_data['GO Term Name'].apply(lambda x: "splicing" in str(x))]['Ensembl Gene ID']))
-        study.expression.feature_sets['splicing'] = splicing_genes
-        study.expression.default_feature_sets.append('splicing')
+        splicing_genes = pd.Index(set(self.gene_ontology_data[
+            self.gene_ontology_data['GO Term Name'].apply(
+                lambda x: "splicing" in str(x))]['Ensembl Gene ID']))
+        self.expression.feature_sets['splicing'] = splicing_genes
+        self.expression.default_feature_sets.append('splicing')
 
         #drop cells with too few mapped reads
-        read_cut = 2000000 # 2 million
-        test = study.mapping_stats.data['Uniquely mapped reads number'] < read_cut
-        samples_w_lt_million_reads = study.mapping_stats.data.index[test]
-        study.experiment_design.data['outlier'].ix[samples_w_lt_million_reads] = True
-        outliers = study.experiment_design.data['outlier'].ix[study.experiment_design.data['outlier']].index
-        study.expression.data = study.expression.drop_outliers(study.expression.data, outliers)
-        study.splicing.data = study.splicing.drop_outliers(study.splicing.data, outliers)
-        study.expression.sparse_data = study.expression.drop_outliers(study.expression.sparse_data, outliers)
+        read_cut = 2000000  # 2 million
+        test = self.mapping_stats.data[
+                   'Uniquely mapped reads number'] < read_cut
+        samples_w_lt_million_reads = self.mapping_stats.data.index[test]
+        self.experiment_design.data['outlier'].ix[
+            samples_w_lt_million_reads] = True
+        outliers = self.experiment_design.data['outlier'].ix[
+            self.experiment_design.data['outlier']].index
+        self.expression.data = self.expression.drop_outliers(
+            self.expression.data, outliers)
+        self.splicing.data = self.splicing.drop_outliers(
+            self.splicing.data, outliers)
+        self.expression.sparse_data = self.expression.drop_outliers(
+            self.expression.sparse_data, outliers)
 
         #add logical inverse of boolean columns in experiment_design
-        for column in study.experiment_design.data.columns:
-            if study.experiment_design.data[column].dtype == 'bool':
+        for column in self.experiment_design.data.columns:
+            if self.experiment_design.data[column].dtype == 'bool':
                 if column.startswith("~"):
                     continue
-                study.experiment_design.data['~' + column] = ~study.experiment_design.data[column]
-                study.default_sample_subsets.append('~' + column)
->>>>>>> fdf0dda3
+                self.experiment_design.data['~' + column] = ~ \
+                    self.experiment_design.data[column]
+                self.default_sample_subsets.append('~' + column)
+
 
 # Add interactive visualizations
 Study.interactive_classifier = Interactive.interactive_classifier
 Study.interactive_graph = Interactive.interactive_graph
 Study.interactive_pca = Interactive.interactive_pca
 Study.interactive_localZ = Interactive.interactive_localZ
-<<<<<<< HEAD
-Study.interactive_lavalamp_pooled_inconsistent = \
-    Interactive.interactive_lavalamp_pooled_inconsistent
-Study.interactive_clusteredheatmap = Interactive.interactive_clusteredheatmap
-=======
-Study.interactive_plot_modalities_lavalamps = Interactive.interactive_plot_modalities_lavalamps
-Study.interactive_lavalamp_pooled_inconsistent = Interactive.interactive_lavalamp_pooled_inconsistent
->>>>>>> fdf0dda3
+Study.interactive_lavalamp_pooled_inconsistent = Interactive.interactive_lavalamp_pooled_inconsistent