from collections import defaultdict
from itertools import cycle
import math

from matplotlib.gridspec import GridSpec, GridSpecFromSubplotSpec
import matplotlib.pyplot as plt
import numpy as np
import pandas as pd
import seaborn as sns





# from ..compute.decomposition import DataFrameNMF, DataFramePCA
from .color import set1


class DecompositionViz(object):
    """
    Plots the reduced space from a decomposed dataset. Does not perform any
    reductions of its own
    """

    def __init__(self, reduced_space, components_, DataModel=None,
                 feature_renamer=None, groupby=None,
                 color=None, order=None, violinplot_kws=None,
                 data_type=None, label_to_color=None, label_to_marker=None,
                 # violinplot=None,
                 scale_by_variance=True, x_pc='pc_1',
                 y_pc='pc_2', n_vectors=20, distance='L1',
                 n_top_pc_features=50):
        """

        x_pc : str
            which Principal Component to plot on the x-axis
        y_pc : str
            Which Principal Component to plot on the y-axis
        distance : str
            either 'L1' or 'L2' distance to plot the vectors
        n_vectors : int
            Number of vectors to plot of the principal components

        """

        self.DataModel = DataModel
        self._default_reduction_kwargs = {}

        self.groupby = groupby
        self.color = color
        self.order = order
        self.violinplot_kws = violinplot_kws
        self.data_type = data_type
        self.label_to_color = label_to_color
        self.label_to_marker = label_to_marker
        self.n_vectors = n_vectors
        self.x_pc = x_pc
        self.y_pc = y_pc
        self.pcs = [self.x_pc, self.y_pc]
        self.distance = distance
        self.n_top_pc_features = n_top_pc_features

        self.reduced_space = reduced_space
        self.components_ = components_


        # if decomposer_kwargs is None:
        #     decomposer_kwargs = self._default_reduction_kwargs
        # else:
        #     decomposer_kwargs = self._default_reduction_kwargs.update(
        #         decomposer_kwargs)

        # This magically initializes the reducer like DataFramePCA or DataFrameNMF
        # self.decomposer = decomposer(n_components=n_components,
        #                              **decomposer_kwargs)
        # super(DecompositionViz, self).__init__(n_components=n_components,
        #                                        **decomposer_kwargs)

        if self.groupby is None:
            self.groupby = dict.fromkeys(self.reduced_space.index, 'all')

        # self.reduced_space = self.fit_transform(self.df)
        self.loadings = self.components_.ix[[self.x_pc, self.y_pc]]

        # Get the explained variance
        try:
            self.vars = self.explained_variance_ratio_[[self.x_pc, self.y_pc]]
        except AttributeError:
            self.vars = pd.Series([1., 1.], index=[self.x_pc, self.y_pc])

        if scale_by_variance:
            self.loadings = self.loadings.multiply(self.vars, axis=0)

        # sort features by magnitude/contribution to transformation
        reduced_space = self.reduced_space[[self.x_pc, self.y_pc]]
        farthest_sample = reduced_space.apply(np.linalg.norm, axis=0).max()
        whole_space = self.loadings.apply(np.linalg.norm).max()
        scale = .25 * farthest_sample / whole_space
        self.loadings *= scale

        ord = 2 if self.distance == 'L2' else 1
        self.magnitudes = self.loadings.apply(np.linalg.norm, ord=ord)
        self.magnitudes.sort(ascending=False)

        self.top_features = set([])
<<<<<<< HEAD
        self.pc_loadings_labels = {}
        self.pc_loadings = {}
=======
>>>>>>> 8d6fe7c9
        for pc in self.pcs:
            x = self.components_.ix[pc].copy()
            x.sort(ascending=True)
            half_features = int(self.n_top_pc_features / 2)
            if len(x) > self.n_top_pc_features:
                a = x[:half_features]
                b = x[-half_features:]
                labels = np.r_[a.index, b.index]
                self.pc_loadings[pc] = np.r_[a, b]
            else:
                labels = x.index
<<<<<<< HEAD
                self.pc_loadings[pc] = x
            self.pc_loadings_labels[pc] = labels
=======
>>>>>>> 8d6fe7c9
            self.top_features.update(labels)

    def __call__(self, ax=None, title='',
                 show_point_labels=False,
                 show_vectors=True,
                 show_vector_labels=True,
                 markersize=10, legend=True):
        gs_x = 14
        gs_y = 12

        if ax is None:
            self.reduced_fig, ax = plt.subplots(1, 1, figsize=(25, 12))
            gs = GridSpec(gs_x, gs_y)

        else:
            gs = GridSpecFromSubplotSpec(gs_x, gs_y, ax.get_subplotspec())
            self.reduced_fig = plt.gcf()

        ax_components = plt.subplot(gs[:, :5])
        ax_loading1 = plt.subplot(gs[:, 6:8])
        ax_loading2 = plt.subplot(gs[:, 10:14])

        # kwargs.update({'ax': ax_components})

        self.plot_samples(show_point_labels=show_point_labels,
                          title=title, show_vectors=show_vectors,
                          show_vector_labels=show_vector_labels,
                          markersize=markersize, legend=legend,
                          ax=ax_components)
        self.plot_loadings(pc=self.x_pc, ax=ax_loading1)
        self.plot_loadings(pc=self.y_pc, ax=ax_loading2)
        sns.despine()
        self.reduced_fig.tight_layout()

        if self.DataModel is not None:
            self.plot_violins()
        return self

    def plot_samples(self, show_point_labels=True,
                     title='DataFramePCA', show_vectors=True,
                     show_vector_labels=True, markersize=10,
                     three_d=False, legend=True, ax=None):

        """
        Given a pandas dataframe, performs DataFramePCA and plots the results in a
        convenient single function.

        Parameters
        ----------
        groupby : groupby
            How to group the samples by color/label
        label_to_color : dict
            Group labels to a matplotlib color E.g. if you've already chosen
            specific colors to indicate a particular group. Otherwise will
            auto-assign colors
        label_to_marker : dict
            Group labels to matplotlib marker
        title : str
            title of the plot
        show_vectors : bool
            Whether or not to draw the vectors indicating the supporting
            principal components
        show_vector_labels : bool
            whether or not to draw the names of the vectors
        show_point_labels : bool
            Whether or not to label the scatter points
        markersize : int
            size of the scatter markers on the plot
        text_group : list of str
            Group names that you want labeled with text
        three_d : bool
            if you want hte plot in 3d (need to set up the axes beforehand)

        Returns
        -------
        For each vector in data:
        x, y, marker, distance
        """
        # if three_d:
        #     from mpl_toolkits.mplot3d import Axes3D
        #
        #     fig = plt.figure(figsize=(10, 10))
        #     ax = fig.add_subplot(111, projection='3d')
        # else:
        #     fig, ax = plt.subplots(figsize=(10, 10))

        if ax is None:
            ax = plt.gca()

        if self.label_to_color is None:
            colors = cycle(set1)

            def color_factory():
                return colors.next()

            self.label_to_color = defaultdict(color_factory)

        if self.label_to_marker is None:
            markers = cycle(['o', '^', 's', 'v', '*', 'D', 'h'])

            def marker_factory():
                return markers.next()

            self.label_to_marker = defaultdict(marker_factory)

        # Plot the samples
        grouped = self.reduced_space.groupby(self.groupby, axis=0)
        for name, df in grouped:
            color = self.label_to_color[name]
            marker = self.label_to_marker[name]
            x = df[self.x_pc]
            y = df[self.y_pc]
            ax.plot(x, y, color=color, marker=marker, linestyle='None',
                    label=name, markersize=markersize, alpha=0.75)
            if show_point_labels:
                for args in zip(x, y, df.index):
                    ax.text(*args)

        # Plot vectors, if asked
        if show_vectors:
            for vector_label in self.magnitudes[:self.n_vectors].index:
                x, y = self.loadings[vector_label]
                ax.plot([0, x], [0, y], color='k', linewidth=1)
                if show_vector_labels:
                    x_offset = math.copysign(5, x)
                    y_offset = math.copysign(5, y)
                    horizontalalignment = 'left' if x > 0 else 'right'
                    renamed = self.DataModel.feature_renamer(vector_label)
                    ax.annotate(renamed, (x, y),
                                textcoords='offset points',
                                xytext=(x_offset, y_offset),
                                horizontalalignment=horizontalalignment)

        # Label x and y axes
        ax.set_xlabel(
            'Principal Component {} (Explains {:.2f}% Of Variance)'.format(
                str(self.x_pc), self.vars[self.x_pc]))
        ax.set_ylabel(
            'Principal Component {} (Explains {:.2f}% Of Variance)'.format(
                str(self.y_pc), self.vars[self.y_pc]))
        ax.set_title(title)

        if legend:
            ax.legend()
        sns.despine()

    def plot_loadings(self, pc='pc_1', n_features=50, ax=None):
        # x = self.components_.ix[pc].copy()
        # x.sort(ascending=True)
        # half_features = int(n_features / 2)
        # if len(x) > n_features:
        #     a = x[:half_features]
        #     b = x[-half_features:]
        #     dd = np.r_[a, b]
        #     labels = np.r_[a.index, b.index]
        # else:
        #     dd = x
        #     labels = x.index

        loadings = self.pc_loadings[pc]
        labels = self.pc_loadings_labels[pc]

        if ax is None:
            ax = plt.gca()

        ax.plot(loadings, np.arange(loadings.shape[0]), 'o')

        ax.set_yticks(np.arange(max(loadings.shape[0], n_features)))
        ax.set_title("Component " + pc)

        x_offset = max(loadings) * .05
        ax.set_xlim(left=min(loadings) - x_offset,
                    right=max(loadings) + x_offset)

        # self.top_features.extend(labels)

        labels = map(self.DataModel.feature_renamer, labels)
        # shorten = lambda x: '{}...'.format(x[:30]) if len(x) > 30 else x
        # ax.set_yticklabels(map(shorten, labels))
        ax.set_yticklabels(labels)
        for lab in ax.get_xticklabels():
            lab.set_rotation(90)
        sns.despine(ax=ax)

    # def plot_explained_variance(self, title="DataFramePCA"):
    #     """If the reducer is a form of DataFramePCA, then plot the explained variance
    #     ratio by the components.
    #     """
    #     # Plot the explained variance ratio
    #     assert hasattr(self, 'explained_variance_ratio_')
    #     import matplotlib.pyplot as plt
    #     import seaborn as sns
    #
    #     fig, ax = plt.subplots()
    #     ax.plot(self.explained_variance_ratio_, 'o-')
    #
    #     ax.set_xticks(range(self.n_components))
    #     ax.set_xticklabels(map(str, np.arange(self.n_components) + 1))
    #     ax.set_xlabel('Principal component')
    #     ax.set_ylabel('Fraction explained variance')
    #     ax.set_title(title)
    #     sns.despine()
    #     return fig

    def plot_violins(self):
        """Make violinplots of each feature

        Must be called after plot_samples because it depends on the existence
        of the "self.magnitudes" attribute.
        """
        ncols = 4
        nrows = 1
        vector_labels = list(set(self.magnitudes[:self.n_vectors].index.union(
            pd.Index(self.top_features))))
        while ncols * nrows < len(vector_labels):
            nrows += 1
        self.violins_fig, axes = plt.subplots(nrows=nrows, ncols=ncols,
                                              figsize=(4 * ncols, 4 * nrows))
        renamed_vectors = map(self.DataModel.feature_renamer, vector_labels)
        vector_labels = [x for (y, x) in sorted(zip(renamed_vectors,
                                                    vector_labels))]

        # import pdb; pdb.set_trace()

        for vector_label, ax in zip(vector_labels, axes.flat):
            # renamed = self.feature_renamer(vector_label)

            self.DataModel._violinplot(feature_id=vector_label,
                                       sample_ids=self.reduced_space.index,
                                       phenotype_groupby=self.groupby,
                                       phenotype_order=self.order,
                                       ax=ax, color=self.color)

        # Clear any unused axes
        for ax in axes.flat:
            # Check if the plotting space is empty
            if len(ax.collections) == 0 or len(ax.lines) == 0:
                ax.axis('off')
        self.violins_fig.tight_layout()


        # class PCAViz(DecompositionViz, DataFramePCA):
        #     _default_reduction_kwargs = dict(whiten=False)
        #     pass
        #
        #
        # class NMFViz(DecompositionViz, DataFrameNMF):
        #     _default_reduction_kwargs = \
        #         {'n_components': 2, 'max_iter': 20000, 'nls_max_iter': 40000}
        #
        #     def __call__(self, ax=None, **kwargs):
        #         pass
        # gs_x = 14
        # gs_y = 12
        #
        # if ax is None:
        #     fig, ax = plt.subplots(1, 1, figsize=(25, 12))
        #     gs = GridSpec(gs_x, gs_y)
        #
        # else:
        #     gs = GridSpecFromSubplotSpec(gs_x, gs_y, ax.get_subplotspec())
        #     fig = plt.gcf()
        #
        # ax_components = plt.subplot(gs[:, :5])
        # ax_loading1 = plt.subplot(gs[:, 6:8])
        # ax_loading2 = plt.subplot(gs[:, 10:14])
        #
        # passed_kwargs = kwargs
        # local_kwargs = self.plotting_kwargs.copy()
        # local_kwargs.update(passed_kwargs)
        # local_kwargs.update({'ax': ax_components})
        # self.plot_samples(**local_kwargs)
        # self.plot_loadings(pc=local_kwargs['x_pc'], ax=ax_loading1)
        # self.plot_loadings(pc=local_kwargs['y_pc'], ax=ax_loading2)
        # sns.despine()
        # fig.tight_layout()
        # return self

        # def splicing_movies(self):


# def plot_pca(df, **kwargs):
#     """ for backwards-compatibility """
#     pca = PCAViz(df, **kwargs)
#     pca.plot_samples()
#     return pca<|MERGE_RESOLUTION|>--- conflicted
+++ resolved
@@ -7,6 +7,7 @@
 import numpy as np
 import pandas as pd
 import seaborn as sns
+
 
 
 
@@ -71,7 +72,8 @@
         #         decomposer_kwargs)
 
         # This magically initializes the reducer like DataFramePCA or DataFrameNMF
-        # self.decomposer = decomposer(n_components=n_components,
+        # self.decomposer = deco
+        # mposer(n_components=n_components,
         #                              **decomposer_kwargs)
         # super(DecompositionViz, self).__init__(n_components=n_components,
         #                                        **decomposer_kwargs)
@@ -103,11 +105,8 @@
         self.magnitudes.sort(ascending=False)
 
         self.top_features = set([])
-<<<<<<< HEAD
         self.pc_loadings_labels = {}
         self.pc_loadings = {}
-=======
->>>>>>> 8d6fe7c9
         for pc in self.pcs:
             x = self.components_.ix[pc].copy()
             x.sort(ascending=True)
@@ -119,11 +118,9 @@
                 self.pc_loadings[pc] = np.r_[a, b]
             else:
                 labels = x.index
-<<<<<<< HEAD
-                self.pc_loadings[pc] = x
+
+            self.pc_loadings[pc] = x
             self.pc_loadings_labels[pc] = labels
-=======
->>>>>>> 8d6fe7c9
             self.top_features.update(labels)
 
     def __call__(self, ax=None, title='',
