--- conflicted
+++ resolved
@@ -31,12 +31,6 @@
   - pip install .
 
 # Build documentation
-<<<<<<< HEAD
-before_script:
-#  - if [ ${TRAVIS_PYTHON_VERSION:0:1} == "2" ]; then
-#    make lint;
-#    fi
-=======
 #before_script:
 #  - if [ ${TRAVIS_PYTHON_VERSION:0:1} == "2" ]; then
 #    make lint;
@@ -50,7 +44,6 @@
   # Push to github pages for documentation
   - git config credential.helper "store --file=.git/credentials"
   - echo "https://${GH_TOKEN}:@github.com" > .git/credentials
->>>>>>> ac4aa676
   - if [ ${TRAVIS_PYTHON_VERSION:0:1} == "2" ]; then
     cd doc;
     make html;
@@ -58,6 +51,13 @@
     git add . ; git commit -m "Update from Travis-CI on $(date)";
     git push -u origin gh-pages;
     fi
+
+# command to run tests
+script: make coverage
+
+# Check test coverage
+after_success:
+  - coveralls
 
 # For slack notifications
 notifications:
