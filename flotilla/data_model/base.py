--- conflicted
+++ resolved
@@ -19,6 +19,7 @@
 from ..visualize.generic import violinplot, simple_twoway_scatter
 from ..visualize.network import NetworkerViz
 from ..visualize.predict import ClassifierViz
+from ..util import memoize, cached_property
 from ..compute.outlier import OutlierDetection
 
 MINIMUM_FEATURE_SUBSET = 20
@@ -1079,128 +1080,6 @@
             sns.despine()
         fig.tight_layout()
 
-<<<<<<< HEAD
-=======
-    def nmf_space_positions(self, groupby, n=20):
-        """Calculate NMF-space position of splicing events in phenotype groups
-
-        Parameters
-        ----------
-        groupby : mappable
-            A sample id to phenotype mapping
-        n : int or float
-            If int, then this is the absolute number of cells that are minimum
-            required to calculate modalities. If a float, then require this
-            fraction of samples to calculate modalities, e.g. if 0.6, then at
-            least 60% of samples must have an event detected for modality
-            detection
-
-        Returns
-        -------
-        df : pandas.DataFrame
-            A (n_events, n_groups) dataframe of NMF positions
-        """
-        grouped = self.singles.groupby(groupby)
-        if isinstance(n, int):
-            thresh = self._thresh_int
-        elif isinstance(n, float):
-            thresh = self._thresh_float
-
-        at_least_n_per_group_per_event = pd.concat(
-            [df.dropna(thresh=thresh(df, n), axis=1) for name, df in grouped])
-        # at_least_n_per_group_per_event = grouped.transform(
-        #     lambda x: x if x.count() >= n else pd.Series(np.nan,
-        #                                                  index=x.index))
-        df = at_least_n_per_group_per_event.groupby(groupby).apply(
-            lambda x: self.binned_nmf_reduced(data=x) if
-            x.notnull().sum().sum() > 0 else pd.DataFrame())
-        df = df.swaplevel(0, 1)
-        df = df.sort_index()
-        return df
-
-    def plot_nmf_space_transitions(self, feature_id, groupby,
-                                   phenotype_to_color,
-                                   phenotype_to_marker, order, ax=None,
-                                   xlabel=None, ylabel=None, n=20):
-        nmf_space_positions = self.nmf_space_positions(groupby, n=n)
-
-        nmf_space_transitions(nmf_space_positions, feature_id,
-                              phenotype_to_color,
-                              phenotype_to_marker, order,
-                              ax, xlabel, ylabel)
-
-    @staticmethod
-    def transition_distances(positions, transitions):
-        """Get cartesian distance of phenotype transitions in NMF space
-
-        Parameters
-        ----------
-        positions : pandas.DataFrame
-            A ((n_features, phenotypes), 2) MultiIndex dataframe of the NMF
-            positions of splicing events for different phenotypes
-        transitions : list of 2-string tuples
-            List of (phenotype1, phenotype2) transitions
-
-        Returns
-        -------
-        transitions : pandas.DataFrame
-            A (n_features, n_transitions) DataFrame of the NMF distances
-            of features between different phenotypes
-        """
-        positions_phenotype = positions.copy()
-        positions_phenotype.index = positions_phenotype.index.droplevel(0)
-        distances = pd.Series(index=transitions)
-        for transition in transitions:
-            try:
-                phenotype1, phenotype2 = transition
-                norm = np.linalg.norm(positions_phenotype.ix[phenotype2] -
-                                      positions_phenotype.ix[phenotype1])
-                # print phenotype1, phenotype2, norm
-                distances[transition] = norm
-            except KeyError:
-                pass
-        return distances
-
-    def nmf_space_transitions(self, groupby, phenotype_transitions, n=20):
-        """Get distance in NMF space of different splicing events
-
-        Parameters
-        ----------
-        groupby : mappable
-            A sample id to phenotype mapping
-        phenotype_transitions : list of str pairs
-            Which phenotype follows from one to the next, for calculating
-            distances between
-        n : int or float
-            If int, then this is the absolute number of cells that are minimum
-            required to calculate modalities. If a float, then require this
-            fraction of samples to calculate modalities, e.g. if 0.6, then at
-            least 60% of samples must have an event detected for modality
-            detection
-
-        Returns
-        -------
-        nmf_space_transitions : pandas.DataFrame
-            A (n_events, n_phenotype_transitions) sized DataFrame of the
-            distances of these events in NMF space
-        """
-        nmf_space_positions = self.nmf_space_positions(groupby, n=n)
-
-        # Take only splicing events that have at least two phenotypes
-        nmf_space_positions = nmf_space_positions.groupby(
-            level=0, axis=0).filter(lambda x: len(x) > 1)
-
-        nmf_space_transitions = nmf_space_positions.groupby(
-            level=0, axis=0, as_index=True, group_keys=False).apply(
-            self.transition_distances, transitions=phenotype_transitions)
-
-        # Remove any events that didn't have phenotype pairs from
-        # the transitions
-        nmf_space_transitions = nmf_space_transitions.dropna(how='all',
-                                                             axis=0)
-        return nmf_space_transitions
-
->>>>>>> ac633d0f
     def plot_two_samples(self, sample1, sample2, fillna=None,
                          **kwargs):
         """
