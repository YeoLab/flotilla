v0.2.6 (...)
------------------------

This is a patch release, with non-breaking changes from 0.2.5.

New features
~~~~~~~~~~~~

- Add a :py:class:`.data_model.SupplementalData` data type, which allows the
  user to store any ``pandas.DataFrame`` on the :py:class:`.data_model.Study`
  object as `study.supplemental`. This is essentially user-driven caching.

Plotting functions
~~~~~~~~~~~~~~~~~~


API changes
~~~~~~~~~~~


Bug fixes
~~~~~~~~~

- Fixed :py:func:`.data_model.Study.save()` to actually save:
    - Gene Ontology Data
    - Minimum number of mapped reads per sample
    - Minimum number of samples to use per feature, at the specified threshold
      (e.g. use features with TPM > 1 in at least 20 cells)


Miscellaneous
~~~~~~~~~~~~~

- Streamlined test suite to test fewer things at a time, which shortened the
  test suite from ~20 minutes to ~3 minutes, about 85% time savings.
<<<<<<< HEAD
- Improved accuracy (fewer false positives) in splicing modality estimation
=======
- Added requirement for new non-plotting features to at least be documented as
  IPython notebooks, so the knowledge is shared.
>>>>>>> 61ea979d
<|MERGE_RESOLUTION|>--- conflicted
+++ resolved
@@ -33,9 +33,6 @@
 
 - Streamlined test suite to test fewer things at a time, which shortened the
   test suite from ~20 minutes to ~3 minutes, about 85% time savings.
-<<<<<<< HEAD
 - Improved accuracy (fewer false positives) in splicing modality estimation
-=======
 - Added requirement for new non-plotting features to at least be documented as
-  IPython notebooks, so the knowledge is shared.
->>>>>>> 61ea979d
+  IPython notebooks, so the knowledge is shared.