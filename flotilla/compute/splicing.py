--- conflicted
+++ resolved
@@ -177,46 +177,6 @@
         assert np.all(data.values.flat[np.isfinite(data.values.flat)] <= 1)
         assert np.all(data.values.flat[np.isfinite(data.values.flat)] >= 0)
 
-<<<<<<< HEAD
-        # If all values are NA, don't calculate anything
-        if (data.count() > 0).sum() == 0:
-            return pd.Series(np.nan, index=data.columns)
-
-        # Estimate Psi~0/Psi~1 first
-        non_na_columns = data.count() > 0
-        logsumexp_logliks1 = data.ix[:, non_na_columns].apply(
-            lambda x: pd.Series(
-                {k: v.logsumexp_logliks(x)
-                 for k, v in self.one_param_models.iteritems()}), axis=0)
-        logsumexp_logliks1.ix['ambiguous'] = self.logbf_thresh
-        # na_columns1 = data.count() == 0
-        # logsumexp_logliks1[na_columns1] = np.nan
-        modality_assignments1 = logsumexp_logliks1.idxmax()
-
-        # Take everything that was ambiguous for included/excluded and estimate
-        # bimodal and middle
-        series = modality_assignments1 == 'ambiguous'
-        ind = series[series].index
-        data2 = data.ix[:, ind]
-        non_na_columns = data2.count() > 0
-        logsumexp_logliks2 = data2.ix[:, non_na_columns].apply(
-            lambda x: pd.Series(
-                {k: v.logsumexp_logliks(x)
-                 for k, v in self.two_param_models.iteritems()}), axis=0)
-        logsumexp_logliks2.ix['ambiguous'] = self.logbf_thresh
-        # na_columns2 = data.count() == 0
-        # logsumexp_logliks2[na_columns2] = np.nan
-        modality_assignments2 = logsumexp_logliks2.idxmax()
-
-        # Combine the results
-        modality_assignments = modality_assignments1
-        modality_assignments[modality_assignments2.index] = \
-            modality_assignments2.values
-
-        # Add back the NA columns
-        modality_assignments = modality_assignments.reindex(data.columns)
-        return modality_assignments
-=======
         # Estimate Psi~0/Psi~1 first (only one parameter change with each
         # paramterization)
         logbf_one_param = self._fit_transform_one_step(data,
@@ -240,7 +200,6 @@
                                 columns=empty_columns)
         log2_bayes_factors = pd.concat([log2_bayes_factors, empty_df], axis=1)
         return log2_bayes_factors
->>>>>>> ac633d0f
 
 
 def switchy_score(array):
