--- conflicted
+++ resolved
@@ -39,7 +39,6 @@
                          x_pc=(1, 10), y_pc=(1, 10),
                          show_point_labels=False,
                          savefile='data/last.pca.pdf'):
-
         def do_interact(data_type='expression',
                         sample_subset=self.default_sample_subsets,
                         feature_subset=self.default_feature_subset,
@@ -79,17 +78,8 @@
                 f = plt.gcf()
                 f.savefig(savefile)
 
-        if sample_subsets is None:
-            sample_subsets = self.default_sample_subsets
-
-        if feature_subsets is None:
             feature_sets = list(set(itertools.chain(*self.default_feature_subsets
                                                 .values())))
-            feature_subsets = feature_sets + ['custom']
-
-        if not featurewise:
-            self.plot_study_sample_legend()
-
         interact(do_interact,
                  data_type=data_types,
                  sample_subset=sample_subsets,
@@ -224,15 +214,9 @@
                 self.maybe_make_directory(savefile)
                 plt.gcf().savefig(savefile)
 
-        if feature_subsets is None:
-            feature_sets = list(set(itertools.chain(*self.default_feature_subsets
+        feature_sets = list(set(itertools.chain(*self.default_feature_subsets
                                                 .values())))
-            feature_subsets = feature_sets
-
-        if sample_subsets is None:
-            sample_subsets = self.default_sample_subsets
-        if categorical_variables is None:
-            categorical_variables = [i for i in self.default_sample_subsets if
+        categorical_variable = [i for i in self.default_sample_subsets if
                                 not i.startswith("~") and i != 'all_samples']
 
         self.plot_study_sample_legend()
@@ -390,17 +374,11 @@
 
             color = str_to_color[color]
 
-<<<<<<< HEAD
             self.splicing.plot_lavalamp_pooled_inconsistent(sample_ids,
                                                             feature_ids,
                                                             difference_threshold,
                                                             color=color)
-=======
-
-            self.splicing.plot_lavalamp_pooled_inconsistent(sample_ids, feature_ids,
-                                                            difference_threshold, color=color)
             plt.tight_layout()
->>>>>>> fdf0dda3
             if savefile is not '':
                 self.maybe_make_directory(savefile)
                 plt.gcf().savefig(savefile)
@@ -413,7 +391,6 @@
             sample_subsets = self.default_sample_subsets
 
         interact(do_interact,
-<<<<<<< HEAD
                  sample_subset=self.default_sample_subsets,
                  feature_subset=self.splicing.feature_sets.keys() + ['custom'],
                  difference_threshold=(0., 1.),
@@ -470,12 +447,4 @@
                  sample_subset=self.default_sample_subsets,
                  feature_subset=feature_sets + ['custom'],
                  metric=metric,
-                 linkage_method=linkage_method)
-=======
-                 sample_subset=sample_subsets,
-                 feature_subset=feature_subsets,
-                 difference_threshold=difference_threshold,
-                 color=colors,
-                 savefile=savefile,
-                )
->>>>>>> fdf0dda3
+                 linkage_method=linkage_method)