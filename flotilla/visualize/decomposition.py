from collections import defaultdict
from itertools import cycle
import math

from matplotlib.gridspec import GridSpec, GridSpecFromSubplotSpec
import matplotlib.pyplot as plt
import numpy as np
import pandas as pd
import seaborn as sns

from .color import dark2
from .generic import violinplot


class DecompositionViz(object):
    """
    Plots the reduced space from a decomposed dataset. Does not perform any
    reductions of its own
    """

    def __init__(self, reduced_space, components_,
                 explained_variance_ratio_,
                 feature_renamer=None, groupby=None,
                 singles=None, pooled=None, outliers=None,
                 featurewise=False,
                 order=None, violinplot_kws=None,
                 data_type='expression', label_to_color=None,
                 label_to_marker=None,
                 scale_by_variance=True, x_pc='pc_1',
                 y_pc='pc_2', n_vectors=20, distance='L1',
                 n_top_pc_features=50, max_char_width=30):
        """Plot the results of a decomposition visualization

        Parameters
        ----------
        reduced_space : pandas.DataFrame
            A (n_samples, n_dimensions) DataFrame of the post-dimensionality
            reduction data
        components_ : pandas.DataFrame
            A (n_features, n_dimensions) DataFrame of how much each feature
            contributes to the components (trailing underscore to be
            consistent with scikit-learn)
        explained_variance_ratio_ : pandas.Series
            A (n_dimensions,) Series of how much variance each component
            explains. (trailing underscore to be consistent with scikit-learn)
        feature_renamer : function, optional
            A function which takes the name of the feature and renames it,
            e.g. from an ENSEMBL ID to a HUGO known gene symbol. If not
            provided, the original name is used.
        groupby : mapping function | dict, optional
            A mapping of the samples to a label, e.g. sample IDs to
            phenotype, for the violinplots. If None, all samples are treated
            the same and are colored the same.
        singles : pandas.DataFrame, optional
            For violinplots only. If provided and 'plot_violins' is True,
            will plot the raw (not reduced) measurement values as violin plots.
        pooled : pandas.DataFrame, optional
            For violinplots only. If provided, pooled samples are plotted as
            black dots within their label.
        outliers : pandas.DataFrame, optional
            For violinplots only. If provided, outlier samples are plotted as
            a grey shadow within their label.
        featurewise : bool, optional
            If True, then the "samples" are features, e.g. genes instead of
            samples, and the "features" are the samples, e.g. the cells
            instead of the gene ids. Essentially, the transpose of the
            original matrix. If True, then violins aren't plotted. (default
            False)
        order : list-like
            The order of the labels for the violinplots, e.g. if the data is
            from a differentiation timecourse, then this would be the labels
            of the phenotypes, in the differentiation order.
        violinplot_kws : dict
            Any additional parameters to violinplot
        data_type : 'expression' | 'splicing', optional
            For violinplots only. The kind of data that was originally used
            for the reduction. (default 'expression')
        label_to_color : dict, optional
            A mapping of the label, e.g. the phenotype, to the desired
            plotting color (default None, auto-assigned with the groupby)
        label_to_marker : dict, optional
            A mapping of the label, e.g. the phenotype, to the desired
            plotting symbol (default None, auto-assigned with the groupby)
        scale_by_variance : bool, optional
            If True, scale the x- and y-axes by their explained_variance_ratio_
            (default True)
        {x,y}_pc : str, optional
            Principal component to plot on the x- and y-axis. (default "pc_1"
            and "pc_2")
        n_vectors : int, optional
            Number of vectors to plot of the principal components. (default 20)
        distance : 'L1' | 'L2', optional
            The distance metric to use to plot the vector lengths. L1 is
            "Cityblock", i.e. the sum of the x and y coordinates, and L2 is
            the traditional Euclidean distance. (default "L1")
        n_top_pc_features : int, optional
            THe number of top features from the principal components to plot.
            (default 50)
        max_char_width : int, optional
            Maximum character width of a feature name. Useful for crazy long
            feature IDs like MISO IDs
        """
        self.reduced_space = reduced_space
        self.components_ = components_
        self.explained_variance_ratio_ = explained_variance_ratio_

        self.singles = singles
        self.pooled = pooled
        self.outliers = outliers

        self.groupby = groupby
        self.order = order
<<<<<<< HEAD
        self.violinplot_kws = violinplot_kws if violinplot_kws is not None \
            else {}
        self.data_type = data_type
=======
        self.violinplot_kws = violinplot_kws
        #self.data_type = data_type
>>>>>>> 59a9335e
        self.label_to_color = label_to_color
        self.label_to_marker = label_to_marker
        self.n_vectors = n_vectors
        self.x_pc = x_pc
        self.y_pc = y_pc
        self.pcs = (self.x_pc, self.y_pc)
        self.distance = distance
        self.n_top_pc_features = n_top_pc_features
        self.featurewise = featurewise
        self.feature_renamer = feature_renamer
        self.max_char_width = max_char_width

        if self.label_to_color is None:
            colors = cycle(dark2)

            def color_factory():
                return colors.next()

            self.label_to_color = defaultdict(color_factory)

        if self.label_to_marker is None:
            markers = cycle(['o', '^', 's', 'v', '*', 'D', 'h'])

            def marker_factory():
                return markers.next()

            self.label_to_marker = defaultdict(marker_factory)

        if self.groupby is None:
            self.groupby = dict.fromkeys(self.reduced_space.index, 'all')
        self.grouped = self.reduced_space.groupby(self.groupby, axis=0)
        if order is not None:
            self.color_ordered = [self.label_to_color[x] for x in self.order]
        else:
            self.color_ordered = [self.label_to_color[x] for x in
                                  self.grouped.groups]

        self.loadings = self.components_.ix[[self.x_pc, self.y_pc]]

        # Get the explained variance
        if explained_variance_ratio_ is not None:
            self.vars = explained_variance_ratio_[[self.x_pc, self.y_pc]]
        else:
            self.vars = pd.Series([1., 1.], index=[self.x_pc, self.y_pc])

        if scale_by_variance:
            self.loadings = self.loadings.multiply(self.vars, axis=0)

        # sort features by magnitude/contribution to transformation
        reduced_space = self.reduced_space[[self.x_pc, self.y_pc]]
        farthest_sample = reduced_space.apply(np.linalg.norm, axis=0).max()
        whole_space = self.loadings.apply(np.linalg.norm).max()
        scale = .25 * farthest_sample / whole_space
        self.loadings *= scale

        ord = 2 if self.distance == 'L2' else 1
        self.magnitudes = self.loadings.apply(np.linalg.norm, ord=ord)
        self.magnitudes.sort(ascending=False)

        self.top_features = set([])
        self.pc_loadings_labels = {}
        self.pc_loadings = {}
        for pc in self.pcs:
            x = self.components_.ix[pc].copy()
            x.sort(ascending=True)
            half_features = int(self.n_top_pc_features / 2)
            if len(x) > self.n_top_pc_features:
                a = x[:half_features]
                b = x[-half_features:]
                labels = np.r_[a.index, b.index]
                self.pc_loadings[pc] = np.r_[a, b]
            else:
                labels = x.index
                self.pc_loadings[pc] = x

            self.pc_loadings_labels[pc] = labels
            self.top_features.update(labels)

    def __call__(self, ax=None, title='', plot_violins=False,
                 show_point_labels=False,
                 show_vectors=True,
                 show_vector_labels=True,
                 markersize=10, legend=True):
        gs_x = 14
        gs_y = 12

        if ax is None:
            self.reduced_fig, ax = plt.subplots(1, 1, figsize=(20, 10))
            gs = GridSpec(gs_x, gs_y)

        else:
            gs = GridSpecFromSubplotSpec(gs_x, gs_y, ax.get_subplotspec())
            self.reduced_fig = plt.gcf()

        ax_components = plt.subplot(gs[:, :5])
        ax_loading1 = plt.subplot(gs[:, 6:8])
        ax_loading2 = plt.subplot(gs[:, 10:14])

        self.plot_samples(show_point_labels=show_point_labels,
                          title=title, show_vectors=show_vectors,
                          show_vector_labels=show_vector_labels,
                          markersize=markersize, legend=legend,
                          ax=ax_components)
        self.plot_loadings(pc=self.x_pc, ax=ax_loading1)
        self.plot_loadings(pc=self.y_pc, ax=ax_loading2)
        sns.despine()
        self.reduced_fig.tight_layout()

        if plot_violins and not self.featurewise and self.singles is not None:
            self.plot_violins()
        return self

    def shorten(self, x):
        if len(x) > self.max_char_width:
            return '{}...'.format(x[:self.max_char_width])
        else:
            return x

    def plot_samples(self, show_point_labels=True,
                     title='DataFramePCA', show_vectors=True,
                     show_vector_labels=True, markersize=10,
                     three_d=False, legend=True, ax=None):

        """
        Given a pandas dataframe, performs DataFramePCA and plots the results in a
        convenient single function.

        Parameters
        ----------
        groupby : groupby
            How to group the samples by color/label
        label_to_color : dict
            Group labels to a matplotlib color E.g. if you've already chosen
            specific colors to indicate a particular group. Otherwise will
            auto-assign colors
        label_to_marker : dict
            Group labels to matplotlib marker
        title : str
            title of the plot
        show_vectors : bool
            Whether or not to draw the vectors indicating the supporting
            principal components
        show_vector_labels : bool
            whether or not to draw the names of the vectors
        show_point_labels : bool
            Whether or not to label the scatter points
        markersize : int
            size of the scatter markers on the plot
        text_group : list of str
            Group names that you want labeled with text
        three_d : bool
            if you want hte plot in 3d (need to set up the axes beforehand)

        Returns
        -------
        For each vector in data:
        x, y, marker, distance
        """
        if ax is None:
            ax = plt.gca()

        # Plot the samples
        for name, df in self.grouped:
            color = self.label_to_color[name]
            marker = self.label_to_marker[name]
            x = df[self.x_pc]
            y = df[self.y_pc]
            ax.plot(x, y, color=color, marker=marker, linestyle='None',
                    label=name, markersize=markersize, alpha=0.75,
                    markeredgewidth=.1)
            try:
                if not self.pooled.empty:
                    pooled_ids = x.index.intersection(self.pooled.index)
                    pooled_x, pooled_y = x[pooled_ids], y[pooled_ids]
                    ax.plot(pooled_x, pooled_y, 'o', color=color, marker=marker,
                            markeredgecolor='k', markeredgewidth=2,
                            label='{} pooled'.format(name),
                            markersize=markersize, alpha=0.75)
            except AttributeError:
                pass
            try:
                if not self.outliers.empty:
                    outlier_ids = x.index.intersection(self.outliers.index)
                    outlier_x, outlier_y = x[outlier_ids], y[outlier_ids]
                    ax.plot(outlier_x, outlier_y, 'o', color=color,
                            marker=marker,
                            markeredgecolor='lightgrey', markeredgewidth=5,
                            label='{} outlier'.format(name),
                            markersize=markersize, alpha=0.75)
            except AttributeError:
                pass
            if show_point_labels:
                for args in zip(x, y, df.index):
                    ax.text(*args)

        # Plot vectors, if asked
        if show_vectors:
            for vector_label in self.magnitudes[:self.n_vectors].index:
                x, y = self.loadings[vector_label]
                ax.plot([0, x], [0, y], color='k', linewidth=1)
                if show_vector_labels:
                    x_offset = math.copysign(5, x)
                    y_offset = math.copysign(5, y)
                    horizontalalignment = 'left' if x > 0 else 'right'
                    if self.feature_renamer is not None:
                        renamed = self.feature_renamer(vector_label)
                    else:
                        renamed = vector_label
                    ax.annotate(renamed, (x, y),
                                textcoords='offset points',
                                xytext=(x_offset, y_offset),
                                horizontalalignment=horizontalalignment)

        # Label x and y axes
        ax.set_xlabel(
            'Principal Component {} (Explains {:.2f}% Of Variance)'.format(
                str(self.x_pc), 100 * self.vars[self.x_pc]))
        ax.set_ylabel(
            'Principal Component {} (Explains {:.2f}% Of Variance)'.format(
                str(self.y_pc), 100 * self.vars[self.y_pc]))
        ax.set_title(title)

        if legend:
            ax.legend()
        sns.despine()

    def plot_loadings(self, pc='pc_1', n_features=50, ax=None):
        loadings = self.pc_loadings[pc]
        labels = self.pc_loadings_labels[pc]

        if ax is None:
            ax = plt.gca()

        ax.plot(loadings, np.arange(loadings.shape[0]), 'o')

        ax.set_yticks(np.arange(max(loadings.shape[0], n_features)))
        ax.set_title("Component " + pc)

        x_offset = max(loadings) * .05
        ax.set_xlim(left=loadings.min() - x_offset,
                    right=loadings.max() + x_offset)

        if self.feature_renamer is not None:
            labels = map(self.feature_renamer, labels)
        else:
            labels = labels

        labels = map(self.shorten, labels)
        # ax.set_yticklabels(map(shorten, labels))
        ax.set_yticklabels(labels)
        for lab in ax.get_xticklabels():
            lab.set_rotation(90)
        sns.despine(ax=ax)

    def plot_explained_variance(self, title="PCA explained variance"):
        """If the reducer is a form of PCA, then plot the explained variance
        ratio by the components.
        """
        # Plot the explained variance ratio
        assert self.explained_variance_ratio_ is not None
        import matplotlib.pyplot as plt
        import seaborn as sns

        fig, ax = plt.subplots()
        ax.plot(self.explained_variance_ratio_, 'o-')

        xticks = np.arange(len(self.explained_variance_ratio_))
        ax.set_xticks(xticks)
        ax.set_xticklabels(xticks + 1)
        ax.set_xlabel('Principal component')
        ax.set_ylabel('Fraction explained variance')
        ax.set_title(title)
        sns.despine()

    def plot_violins(self):
        """Make violinplots of each feature

        Must be called after plot_samples because it depends on the existence
        of the "self.magnitudes" attribute.
        """
        ncols = 4
        nrows = 1
        vector_labels = list(set(self.magnitudes[:self.n_vectors].index.union(
            pd.Index(self.top_features))))
        while ncols * nrows < len(vector_labels):
            nrows += 1
        self.violins_fig, axes = plt.subplots(nrows=nrows, ncols=ncols,
                                              figsize=(4 * ncols, 4 * nrows))

        if self.feature_renamer is not None:
            renamed_vectors = map(self.feature_renamer, vector_labels)
        else:
            renamed_vectors = vector_labels
        labels = [(y, x) for (y, x) in sorted(zip(renamed_vectors,
                                                  vector_labels))]

        for (renamed, feature_id), ax in zip(labels, axes.flat):
            singles = self.singles[feature_id] if self.singles is not None \
                else None
            pooled = self.pooled[feature_id] if self.pooled is not None else \
                None
            outliers = self.outliers[feature_id] if self.outliers is not None \
                else None
            title = '{}\n{}'.format(feature_id, renamed)
            violinplot(singles, pooled_data=pooled, outliers=outliers,
                       groupby=self.groupby, color_ordered=self.color_ordered,
                       order=self.order, title=title,
                       ax=ax, data_type=self.data_type,
                       **self.violinplot_kws)

        # Clear any unused axes
        for ax in axes.flat:
            # Check if the plotting space is empty
            if len(ax.collections) == 0 or len(ax.lines) == 0:
                ax.axis('off')
        self.violins_fig.tight_layout()<|MERGE_RESOLUTION|>--- conflicted
+++ resolved
@@ -110,14 +110,9 @@
 
         self.groupby = groupby
         self.order = order
-<<<<<<< HEAD
         self.violinplot_kws = violinplot_kws if violinplot_kws is not None \
             else {}
         self.data_type = data_type
-=======
-        self.violinplot_kws = violinplot_kws
-        #self.data_type = data_type
->>>>>>> 59a9335e
         self.label_to_color = label_to_color
         self.label_to_marker = label_to_marker
         self.n_vectors = n_vectors
