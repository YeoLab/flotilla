--- conflicted
+++ resolved
@@ -57,16 +57,11 @@
         included_max : float
             Minimum value for the "included" bin of psi scores. Default 0.8.
         """
-<<<<<<< HEAD
         super(SplicingData, self).__init__(
             data, metadata,
             feature_rename_col=feature_rename_col,
             outliers=outliers)
-=======
-        super(SplicingData, self).__init__(data, feature_data,
-                                           feature_rename_col=feature_rename_col,
-                                           outliers=outliers, pooled=pooled)
->>>>>>> fb5e6e9e
+
         self.binsize = binsize
         self.bins = np.arange(0, 1 + self.binsize, self.binsize)
         psi_variant = pd.Index(
