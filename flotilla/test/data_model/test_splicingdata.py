"""
This tests whether the SplicingData object was created correctly. No
computation or visualization tests yet.
"""
import matplotlib.pyplot as plt
import numpy as np
import pandas as pd
import pandas.util.testing as pdt
import pytest


@pytest.fixture
def n():
    return 10


class TestSplicingData:

    # @pytest.fixture(params=[None, 100])
    # def data_for_binned_nmf_reduced(self, request, splicing):
    #     if request.param is None:
    #         return None
    #     else:
    #         psi = copy.deepcopy(splicing.data)
    #         max_index = np.prod(map(lambda x: x - 1, psi.shape))
    #         random_flat_indices = np.random.randint(0, max_index, 100)
    #         psi.values[
    #             np.unravel_index(random_flat_indices, psi.shape)] = np.nan
    #         return psi

    # def test_modality_assignments(self, splicing, groupby, true_modalities):
    #     assignments = splicing.modalities(groupby=groupby)
    #
    #     pdt.assert_frame_equal(assignments.sort_index(axis=1),
    #                            true_modalities.sort_index(axis=1))

    @pytest.fixture(params=['groupby_real', 'groupby_none'])
    def groupby_params(self, request, groupby):
        if request.param == 'groupby_real':
            return groupby
        elif request.param == 'groupby_none':
            return None

    # @pytest.fixture(params=[0.5, 12])
    # def min_samples(self, request):
    #     return request.param

    @pytest.fixture(params=[True, False])
    def percentages(self, request):
        return request.param

    @pytest.fixture(params=[True, False])
    def rename(self, request):
        return request.param

    @pytest.fixture(params=[True, False])
    def return_means(self, request):
        return request.param

    def test__subset_and_standardize(self, splicing):
        test_subset = splicing._subset_and_standardize(splicing.data)

        true_subset = splicing._subset(splicing.data)
        true_subset = true_subset.dropna(how='all', axis=1).dropna(how='all',
                                                                   axis=0)

        true_subset = true_subset.fillna(0.5)
        true_subset = -2 * np.arccos(true_subset*2-1) + np.pi

        pdt.assert_frame_equal(test_subset, true_subset)

    def test__subset_and_standardize_rename_means(self, splicing,
                                                  rename):
        test_subset, test_means = splicing._subset_and_standardize(
            splicing.data, return_means=True, rename=rename)

        true_subset = splicing._subset(splicing.data)
        true_subset = true_subset.dropna(how='all', axis=1).dropna(how='all',
                                                                   axis=0)

        true_subset = true_subset.fillna(0.5)
        true_subset = -2 * np.arccos(true_subset*2-1) + np.pi

        true_means = true_subset.mean()

        if rename:
            true_means = true_means.rename_axis(splicing.feature_renamer)
            true_subset = true_subset.rename_axis(
                splicing.feature_renamer, 1)

        pdt.assert_frame_equal(test_subset, true_subset)
        pdt.assert_series_equal(test_means, true_means)

    def test_binify(self, splicing):
        from flotilla.compute.infotheory import binify

        test_binned = splicing.binify(splicing.data)

        true_binned = binify(splicing.data, splicing.bins)
        true_binned = true_binned.dropna(how='all', axis=1)

        pdt.assert_frame_equal(test_binned, true_binned)

    def test_binned_nmf_reduced(self, splicing):
        test_binned_nmf_reduced = splicing.binned_nmf_reduced()

        data = splicing.data
        binned = splicing.binify(data)
        true_binned_nmf_reduced = splicing.nmf.transform(binned.T)

        pdt.assert_frame_equal(
            test_binned_nmf_reduced.sort_index(axis=0).sort_index(axis=1),
            true_binned_nmf_reduced.sort_index(axis=0).sort_index(axis=1))

    def test_nmf_space_positions(self, splicing, groupby, n):
        if n is None:
            n = 20

            def thresh(x):
                return n

            test_positions = splicing.nmf_space_positions(groupby)
        else:
            test_positions = splicing.nmf_space_positions(groupby, n=n)

            def thresh(x):
                return n

        grouped = splicing.singles.groupby(groupby)
        at_least_n_per_group_per_event = pd.concat(
            [df.dropna(thresh=thresh(df), axis=1) for name, df in grouped])
        df = at_least_n_per_group_per_event.groupby(groupby).apply(
            lambda x: splicing.binned_nmf_reduced(data=x))
        df = df.swaplevel(0, 1)
        true_positions = df.sort_index()

        pdt.assert_frame_equal(test_positions, true_positions)

    def test_transition_distances(self, splicing, groupby, group_transitions):
        nmf_positions = splicing.nmf_space_positions(groupby=groupby)

        test = splicing.transition_distances(nmf_positions, group_transitions)

        nmf_positions.index = nmf_positions.index.droplevel(0)
        true = pd.Series(index=group_transitions)
        for transition in group_transitions:
            try:
                phenotype1, phenotype2 = transition
                norm = np.linalg.norm(
                    nmf_positions.ix[phenotype2] - nmf_positions.ix[
                        phenotype1])
                # print phenotype1, phenotype2, norm
                true[transition] = norm
            except KeyError:
                pass

        pdt.assert_series_equal(test, true)

    def test_nmf_space_transitions(self, splicing, groupby, group_transitions):
        nmf_space_positions = splicing.nmf_space_positions(
            groupby=groupby)

        test_transitions = splicing.nmf_space_transitions(
            groupby, group_transitions)

        nmf_space_positions = nmf_space_positions.groupby(
            level=0, axis=0).filter(lambda x: len(x) > 1)

        nmf_space_transitions = nmf_space_positions.groupby(
            level=0, axis=0, as_index=True, group_keys=False).apply(
            splicing.transition_distances,
            transitions=group_transitions)

        # Remove any events that didn't have phenotype pairs from
        # the transitions
        true_transitions = nmf_space_transitions.dropna(how='all', axis=0)

        pdt.assert_frame_equal(test_transitions, true_transitions)

    # @pytest.mark.parameterize('n_groups', 2)
    def test_is_nmf_space_x_axis_included(self, splicing, groupby):
        test_is_nmf_space_x_axis_included = \
            splicing._is_nmf_space_x_axis_excluded(groupby)

        nmf_space_positions = splicing.nmf_space_positions(groupby)

        # Get the correct included/excluded labeling for the x and y axes
        event, phenotype = nmf_space_positions.pc_1.argmax()
        top_pc1_samples = splicing.data.groupby(groupby).groups[
            phenotype]

        data = splicing._subset(splicing.data,
                                sample_ids=top_pc1_samples)
        binned = splicing.binify(data)
        true_is_nmf_space_x_axis_included = bool(binned[event][0])

        pdt.assert_equal(test_is_nmf_space_x_axis_included,
                         true_is_nmf_space_x_axis_included)

    # @pytest.mark.parameterize('n_groups', 2)
    def test_nmf_space_xlabel(self, splicing, groupby):
        test_xlabel = splicing._nmf_space_xlabel(groupby)

        if splicing._is_nmf_space_x_axis_excluded(groupby):
            true_xlabel = splicing.excluded_label
        else:
            true_xlabel = splicing.included_label

        pdt.assert_equal(test_xlabel, true_xlabel)

    # @pytest.mark.parameterize('n_groups', 2)
    def test_nmf_space_ylabel(self, splicing, groupby):
        test_ylabel = splicing._nmf_space_ylabel(groupby)

        if splicing._is_nmf_space_x_axis_excluded(groupby):
            true_ylabel = splicing.included_label
        else:
            true_ylabel = splicing.excluded_label

        pdt.assert_equal(test_ylabel, true_ylabel)

<<<<<<< HEAD
    def test_modality_assignments(self, splicing, groupby_params):
=======
    def test_modality_log2bf(self, splicing, groupby_params):
>>>>>>> ac633d0f
        sample_ids = None
        feature_ids = None
        min_samples = 20
        test = splicing.modality_log2bf(
            sample_ids=sample_ids, feature_ids=feature_ids,
            groupby=groupby_params)

        data = splicing._subset(splicing.singles, sample_ids, feature_ids,
                                require_min_samples=False)

        if groupby_params is None:
            groupby = pd.Series('all', index=data.index)
        else:
            groupby = groupby_params.copy()

        grouped = data.groupby(groupby)
        data = pd.concat([df.dropna(thresh=min_samples, axis=1)
                          for name, df in grouped])
        true = data.groupby(groupby).apply(
            splicing.modality_estimator.fit_transform)

        pdt.assert_frame_equal(test, true)

    def test_modality_assignments(self, splicing, groupby_params,
                                  true_modalities):
        sample_ids = None
        feature_ids = None
        min_samples = 20

        test = splicing.modality_assignments(sample_ids=sample_ids,
                                             feature_ids=feature_ids,
                                             groupby=groupby_params,
                                             min_samples=min_samples)

        scores = splicing.modality_log2bf(sample_ids=sample_ids,
                                          feature_ids=feature_ids,
                                          groupby=groupby_params,
                                          min_samples=min_samples)
        true = scores.groupby(level=0, axis=0).apply(
            splicing.modality_estimator.assign_modalities, reset_index=True)
        pdt.assert_frame_equal(test, true)

    @pytest.mark.xfail
    def test_modality_assignments_all_inputs_not_none(self, splicing, groupby):
        sample_ids = None
        feature_ids = None
        splicing.modality_assignments(
            sample_ids=sample_ids, feature_ids=feature_ids,
            data=splicing.singles,
            groupby=groupby)

    @pytest.mark.xfail
    def test_modality_assignments_invalid_thresh(self, splicing, groupby):
        sample_ids = None
        feature_ids = None
        splicing.modality_assignments(
            sample_ids=sample_ids, feature_ids=feature_ids, min_samples=None,
            groupby=groupby)

    def test_modality_counts(self, splicing):
        sample_ids = None
        feature_ids = None
        test_modality_counts = splicing.modality_counts(
            sample_ids=sample_ids, feature_ids=feature_ids)

        assignments = splicing.modality_assignments(sample_ids,
                                                    feature_ids)
        true_counts = assignments.apply(lambda x: x.groupby(x).size(), axis=1)
        pdt.assert_frame_equal(test_modality_counts, true_counts)

    def test_plot_modalities_bars(self, splicing, groupby,
                                  group_to_color, percentages):
        splicing.plot_modalities_bars(
            groupby=groupby, percentages=percentages,
            phenotype_to_color=group_to_color)
        plt.close('all')

    def test_plot_modalities_reduced(self, splicing, groupby,
                                     group_to_color):
        splicing.plot_modalities_bars(
            groupby=groupby, phenotype_to_color=group_to_color)
        plt.close('all')

    def test_plot_event_modality_estimation(self, splicing):
        event_counts = (~splicing.data.isnull()).sum()
        event_id = event_counts[event_counts > 10].index[0]
        splicing.plot_event_modality_estimation(event_id)
        plt.close('all')

    def test_plot_feature(self, splicing):
        splicing.plot_feature(splicing.data.columns[0])
        plt.close('all')

    def test_plot_lavalamp(self, splicing, group_to_color):
        splicing.plot_lavalamp(group_to_color)
        plt.close('all')

    def test_plot_two_features(self, splicing, groupby,
                               group_to_color):
        ind = splicing.data.count() > 10

        features = splicing.data.columns[ind]
        feature1 = features[0]
        feature2 = features[1]
        splicing.plot_two_features(feature1, feature2, groupby=groupby,
                                   label_to_color=group_to_color)
        plt.close('all')

    def test_plot_two_samples(self, splicing):
        samples = splicing.data.index[splicing.data.T.count() > 10]
        sample1 = samples[0]
        sample2 = samples[1]
        splicing.plot_two_samples(sample1, sample2)
        plt.close('all')<|MERGE_RESOLUTION|>--- conflicted
+++ resolved
@@ -219,11 +219,7 @@
 
         pdt.assert_equal(test_ylabel, true_ylabel)
 
-<<<<<<< HEAD
-    def test_modality_assignments(self, splicing, groupby_params):
-=======
     def test_modality_log2bf(self, splicing, groupby_params):
->>>>>>> ac633d0f
         sample_ids = None
         feature_ids = None
         min_samples = 20
