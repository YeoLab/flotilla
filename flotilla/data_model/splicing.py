--- conflicted
+++ resolved
@@ -28,12 +28,8 @@
     n_components = 2
     _binsize = 0.1
 
-<<<<<<< HEAD
-    _last_reducer_accessed = None
-=======
     included_label = 'included >>'
     excluded_label = 'excluded >>'
->>>>>>> 860c538d
 
     def __init__(self, data,
                  feature_data=None, binsize=0.1, outliers=None,
@@ -63,6 +59,7 @@
         'thresh' from BaseData is not used.
         """
         sys.stdout.write("{}\tInitializing splicing\n".format(timestamp()))
+
         super(SplicingData, self).__init__(
             data, feature_data=feature_data,
             feature_rename_col=feature_rename_col,
@@ -78,8 +75,6 @@
         self.modalities_calculator = Modalities(excluded_max=excluded_max,
                                                 included_min=included_min)
         self.modalities_visualizer = ModalitiesViz()
-
-        self.data_type = 'splicing'
 
     @memoize
     def modalities(self, sample_ids=None, feature_ids=None,
@@ -302,7 +297,7 @@
         data = self._subset(self.data, sample_ids=top_pc1_samples)
         binned = self.binify(data)
         return bool(binned[event][0])
-
+    
     def _nmf_space_xlabel(self, phenotype_groupby):
         if self._is_nmf_space_x_axis_excluded(phenotype_groupby):
             return self.excluded_label
@@ -327,7 +322,7 @@
         else:
             ylabel = None
             xlabel = None
-
+        
         super(SplicingData, self).plot_feature(feature_id, sample_ids,
                                                phenotype_groupby,
                                                phenotype_order, color,
@@ -460,6 +455,18 @@
                reducer=DataFramePCA,
                standardize=True,
                reducer_kwargs=None, bins=None):
+        """
+        :param sample_ids: list of sample ids
+        :param feature_ids: list of features
+        :param featurewise: reduce transpose (feature X sample) instead of sample X feature
+        :param reducer: DataFrameReducer object, defaults to DataFramePCA
+        :param standardize: standardize columns before reduction
+        :param reducer_kwargs: kwargs for reducer
+        :param bins: bins to use for binify
+        :return: reducer object
+
+        """
+
         return super(SplicingData, self).reduce(sample_ids, feature_ids,
                                                 featurewise, reducer,
                                                 standardize=False,
