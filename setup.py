from setuptools import setup
from setuptools import find_packages

from flotilla import __version__


version = __version__

setup(
    name='flotilla',
    packages=find_packages(),
    url='http://github.com/YeoLab/flotilla',
    license='',
    author='mlovci,olgabot',
    author_email='obotvinn@ucsd.edu',
    description='Embark on a journey of single-cell data exploration.',
    install_requires=open('requirements.txt').readlines(),
<<<<<<< HEAD
    version=version
=======
    version=version,
    classifiers=['License :: OSI Approved :: MIT License',
                 'Topic :: Scientific/Engineering :: Bio-Informatics',
                 'Topic :: Scientific/Engineering :: Visualization',
                 'Topic :: Scientific/Engineering :: Medical Science Apps.,'
                 'Programming Language :: Python :: 2.7',
                 'Topic :: Multimedia :: Graphics',
                 'Operating System :: POSIX',
                 'Operating System :: Unix',
                 'Operating System :: MacOS',
                 'Operating System :: Microsoft :: Windows'
    ]
>>>>>>> 8e10b2be
)<|MERGE_RESOLUTION|>--- conflicted
+++ resolved
@@ -15,9 +15,6 @@
     author_email='obotvinn@ucsd.edu',
     description='Embark on a journey of single-cell data exploration.',
     install_requires=open('requirements.txt').readlines(),
-<<<<<<< HEAD
-    version=version
-=======
     version=version,
     classifiers=['License :: OSI Approved :: MIT License',
                  'Topic :: Scientific/Engineering :: Bio-Informatics',
@@ -30,5 +27,4 @@
                  'Operating System :: MacOS',
                  'Operating System :: Microsoft :: Windows'
     ]
->>>>>>> 8e10b2be
 )