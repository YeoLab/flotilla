UC Copyright Notice

This software is Copyright (C) 2014 The Regents of the University of California. All Rights Reserved.
<<<<<<< HEAD
Permission to copy, modify, and distribute this software and its documentation for educational, 
research and non-profit purposes, without fee, and without a written agreement is hereby granted, 
=======
Permission to copy, modify, and distribute this software and its documentation for educational,
research and non-profit purposes, without fee, and without a written agreement is hereby granted,
>>>>>>> ec2486d2
provided that the above copyright notice, this paragraph and the following three paragraphs appear in all copies.
Permission to make commercial use of this software may be obtained by contacting:

Technology Transfer Office
9500 Gilman Drive, Mail Code 0910
University of California
La Jolla, CA 92093-0910
(858) 534-5815
invent@ucsd.edu

This software program and documentation are copyrighted by The Regents of the
University of California. The software program and documentation are supplied
"as is", without any accompanying services from The Regents. The Regents does
not warrant that the operation of the program will be uninterrupted or
error-free. The end-user understands that the program was developed for
research purposes and is advised not to rely exclusively on the program for
any reason.

IN NO EVENT SHALL THE UNIVERSITY OF CALIFORNIA BE LIABLE TO
ANY PARTY FOR DIRECT, INDIRECT, SPECIAL, INCIDENTAL, OR
CONSEQUENTIAL DAMAGES, INCLDING LOST PROFITS, ARISING
OUT OF THE USE OF THIS SOFTWARE AND ITS DOCUMENTATION,
EVEN IF THE UNIVERSITY OF CALIFORNIA HAS BEEN ADVISED OF
THE POSSIBILITY OF SUCH DAMAGE. THE UNIVERSITY OF
CALIFORNIA SPECIFICALLY DISCLAIMS ANY WARRANTIES,
INCLUDING, BUT NOT LIMITED TO, THE IMPLIED WARRANTIES OF
MERCHANTABILITY AND FITNESS FOR A PARTICULAR PURPOSE.
THE SOFTWARE PROVIDED HEREUNDER IS ON AN "AS IS" BASIS,
AND THE UNIVERSITY OF CALIFORNIA HAS NO OBLIGATIONS TO
PROVIDE MAINTENANCE, SUPPORT, UPDATES, ENHANCEMENTS, OR
MODIFICATIONS.<|MERGE_RESOLUTION|>--- conflicted
+++ resolved
@@ -1,13 +1,10 @@
 UC Copyright Notice
 
 This software is Copyright (C) 2014 The Regents of the University of California. All Rights Reserved.
-<<<<<<< HEAD
-Permission to copy, modify, and distribute this software and its documentation for educational, 
-research and non-profit purposes, without fee, and without a written agreement is hereby granted, 
-=======
+
 Permission to copy, modify, and distribute this software and its documentation for educational,
 research and non-profit purposes, without fee, and without a written agreement is hereby granted,
->>>>>>> ec2486d2
+
 provided that the above copyright notice, this paragraph and the following three paragraphs appear in all copies.
 Permission to make commercial use of this software may be obtained by contacting:
 
