--- conflicted
+++ resolved
@@ -8,18 +8,6 @@
 from IPython.html.widgets import interact, TextWidget, ButtonWidget
 import matplotlib.pyplot as plt
 
-
-
-
-
-
-
-<<<<<<< HEAD
-
-
-
-=======
->>>>>>> aee8c16e
 # from ..compute.predict import default_classifier
 from flotilla.util import link_to_list
 from ..visualize.color import red
@@ -110,15 +98,8 @@
                         featurewise=False,
                         list_link='',
                         x_pc=1, y_pc=2,
-<<<<<<< HEAD
-                        plot_violins=True,
+                        plot_violins=False,
                         show_point_labels=False):
-=======
-                        plot_violins=False,
-                        show_point_labels=False,
-                        savefile='data/last.pca.pdf'):
->>>>>>> aee8c16e
-
             for k, v in locals().iteritems():
                 if k == 'self':
                     continue
