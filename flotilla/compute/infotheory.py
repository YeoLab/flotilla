--- conflicted
+++ resolved
@@ -251,13 +251,9 @@
         A (n_phenotypes, n_phenotypes) symmetric dataframe of the mean JSD
         between and within phenotypes
     """
-<<<<<<< HEAD
-    return -((np.log(binned) / np.log(base)) * binned).sum(axis=0)
-=======
     jsd_2d = jsd_df.mean().reset_index()
     jsd_2d = jsd_2d.rename(
         columns={'level_0': 'phenotype1', 'level_1': 'phenotype2', 0: 'jsd'})
     jsd_2d = jsd_2d.pivot(index='phenotype1', columns='phenotype2',
                           values='jsd')
-    return jsd_2d + np.tril(jsd_2d.T, -1)
->>>>>>> 5df394d9
+    return jsd_2d + np.tril(jsd_2d.T, -1)