--- conflicted
+++ resolved
@@ -785,8 +785,7 @@
         return self.splicing.modalities(sample_ids, feature_ids)
 
     def plot_modalities(self, sample_subset=None, feature_subset=None,
-                        normed=True, bootstrapped=False,
-                        bootstrapped_kws=None):
+                        normed=True):
         # try:
         sample_ids = self.sample_subset_to_sample_ids(sample_subset)
         feature_ids = self.feature_subset_to_feature_ids('splicing',
@@ -867,13 +866,10 @@
             self.sample_id_to_celltype, axis=0)
 
         if celltype is not None:
-<<<<<<< HEAD
-            celltype_samples = set(celltype_groups.groups[celltype])
-=======
             # Only plotting one celltype, use the modality assignments from
             # just the samples from this celltype
             celltype_samples = celltype_groups.groups[celltype]
->>>>>>> e2042397
+            celltype_samples = set(celltype_groups.groups[celltype])
             use_these_modalities = True
         else:
             # Plotting all the celltypes, use the modality assignments from
