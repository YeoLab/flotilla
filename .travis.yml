--- conflicted
+++ resolved
@@ -26,18 +26,6 @@
 - ". ./.travis/setup.sh"
 - echo $DEPLOY_HTML_DIR
 script:
-<<<<<<< HEAD
-- make coverage
-- if [ ${TRAVIS_PYTHON_VERSION:0:1} == "2" ]; then make lint ; fi
-- make pep8
-- MASTER=master
-- if [[ $TRAVIS_BRANCH == v*.*.* ]] ; then export DEPLOY_HTML_DIR=docs ; fi
-- if [[ $TRAVIS_BRANCH == "$MASTER" ]] ; then export DEPLOY_HTML_DIR=docs-dev ; fi
-- if [[ $TRAVIS_BRANCH == v*.*.* ]] || [[ $TRAVIS_BRANCH == "$MASTER" ]] ; then sudo
-  apt-get install pandoc; conda install --yes --file doc/conda_requirements.txt ;
-  conda install --yes ipython-notebook=2; pip install -r doc/requirements.txt; pip
-  install . ; cd doc ; make setup_gh_pages ; make generate ; make deploy ; fi
-=======
   - make coverage
   - if [ ${TRAVIS_PYTHON_VERSION:0:1} == "2" ]; then make lint ; fi
   # For building the docs
@@ -45,8 +33,6 @@
   - if [[ $TRAVIS_BRANCH == v*.*.* ]] ; then export DEPLOY_HTML_DIR=docs ; fi
   - if [[ $TRAVIS_BRANCH == "$MASTER" ]] ; then export DEPLOY_HTML_DIR=docs-dev ; fi
   - if [[ $TRAVIS_BRANCH == v*.*.* ]] || [[ $TRAVIS_BRANCH == "$MASTER" ]] ; then sudo apt-get install pandoc; conda install --yes --file doc/conda_requirements.txt ; conda install --yes ipython-notebook=2; pip install -r doc/requirements.txt; pip install . ; cd doc ; make setup_gh_pages ; make generate ; make deploy ; fi
-
->>>>>>> 4e4adc9a
 after_script:
 - coveralls
 notifications:
