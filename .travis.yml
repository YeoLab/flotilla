language: python
python:
#  - "2.6"
  - "2.7"
#  - "3.3"
#  - "3.4"

# Set up our virtualenv
before_install:
  - if [ ${TRAVIS_PYTHON_VERSION:0:1} == "2" ]; then wget http://repo.continuum.io/miniconda/Miniconda-latest-Linux-x86_64.sh -O miniconda.sh; else wget http://repo.continuum.io/miniconda/Miniconda3-3.4.2-Linux-x86_64.sh -O miniconda.sh; fi
  - chmod +x miniconda.sh
  - ./miniconda.sh -b
  - if [ ${TRAVIS_PYTHON_VERSION:0:1} == "2" ]; then export PATH=~/miniconda/bin:$PATH; else export PATH=~/miniconda3/bin/:$PATH; fi
  - conda update --yes conda
  - export COVERALLS_SERVICE_NAME=travis-ci
  - export COVERALLS_REPO_TOKEN=Pk8rldcpUmf4b8ITeoa7XBYHiAc3LNXlc

# command to install dependencies
install:
  - conda create -n testenv --yes python=$TRAVIS_PYTHON_VERSION
  - source activate testenv
  # install as much as we can via conda
  - conda install --yes pip numpy scipy cython matplotlib nose six scikit-learn ipython networkx pandas tornado statsmodels setuptools pytest pyzmq jinja2 pyyaml
  # Install the rest via pip (brewer2mpl, gspread, seaborn, etc)
  - pip install -r requirements.txt
  # For building the docs
  - pip install sphinx numpydoc sphinx_bootstrap_theme runipy
  - sudo apt-get install pandoc
  - pip install pep8
  - pip install https://github.com/dcramer/pyflakes/tarball/master
  - pip install .

# Build documentation
<<<<<<< HEAD
#before_script:
#  - if [ ${TRAVIS_PYTHON_VERSION:0:1} == "2" ]; then
#    make lint;
#    fi
#  - if [ ${TRAVIS_PYTHON_VERSION:0:1} == "2" ]; then
#    cd doc;
#    make html;
#    cd ../gh-pages;
#    git add . ; git commit -m "Update from Travis-CI on $(date)";
#    git push -u origin gh-pages;
#    fi
=======
before_script:
  - if [ ${TRAVIS_PYTHON_VERSION:0:1} == "2" ]; then
    make lint;
    fi
  - if [ ${TRAVIS_PYTHON_VERSION:0:1} == "2" ]; then
    cd doc;
    make html;
    #cd ../gh-pages;
    # git add . ; git commit -m "Update from Travis-CI on $(date)";
    # git push -u origin gh-pages;
    fi
>>>>>>> 33d00fb8

# command to run tests
script: make coverage

# Check test coverage
after_success:
  - coveralls

# For slack notifications
notifications:
  slack:
    rooms:
      - yeolab:HxLwrd5FGhZQ8SyBD9Fvh3dn#flotilla<|MERGE_RESOLUTION|>--- conflicted
+++ resolved
@@ -31,7 +31,6 @@
   - pip install .
 
 # Build documentation
-<<<<<<< HEAD
 #before_script:
 #  - if [ ${TRAVIS_PYTHON_VERSION:0:1} == "2" ]; then
 #    make lint;
@@ -43,19 +42,6 @@
 #    git add . ; git commit -m "Update from Travis-CI on $(date)";
 #    git push -u origin gh-pages;
 #    fi
-=======
-before_script:
-  - if [ ${TRAVIS_PYTHON_VERSION:0:1} == "2" ]; then
-    make lint;
-    fi
-  - if [ ${TRAVIS_PYTHON_VERSION:0:1} == "2" ]; then
-    cd doc;
-    make html;
-    #cd ../gh-pages;
-    # git add . ; git commit -m "Update from Travis-CI on $(date)";
-    # git push -u origin gh-pages;
-    fi
->>>>>>> 33d00fb8
 
 # command to run tests
 script: make coverage
