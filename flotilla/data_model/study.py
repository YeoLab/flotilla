"""
Data models for "studies" studies include attributes about the data and are
heavier in terms of data load
"""

from collections import defaultdict
import json
import os
import sys
import warnings

import matplotlib.colors as mplcolors
import matplotlib.pyplot as plt
import numpy as np
import pandas as pd
import seaborn as sns

from .metadata import MetaData
from .expression import ExpressionData, SpikeInData
from .quality_control import MappingStatsData
from .splicing import SplicingData
from ..visualize.color import blue
from ..visualize.ipython_interact import Interactive
from ..visualize.network import NetworkerViz
from ..external import data_package_url_to_dict, check_if_already_downloaded


SPECIES_DATA_PACKAGE_BASE_URL = 'http://sauron.ucsd.edu/flotilla_projects'

# import flotilla
# FLOTILLA_DIR = os.path.dirname(flotilla.__file__)


class StudyFactory(object):
    _accepted_filetypes = 'tsv'

    def __init__(self):
        self.minimal_study_parameters = set()
        self.new_study_params = set()
        self.getters = []
        self.default_sample_subset = None
        self.default_feature_subset = None

    def __setattr__(self, key, value):
        """Check if the attribute already exists and warns on overwrite.
        """
        if hasattr(self, key):
            warnings.warn('Over-writing attribute {}'.format(key))
        super(StudyFactory, self).__setattr__(key, value)

    @staticmethod
    def _to_base_file_tuple(tup):
        """for making new packages, auto-loadable data!"""
        assert len(tup) == 2
        return "os.path.join(study_data_dir, %s)" % os.path.basename(tup[0]), \
               tup[1]

    def _add_package_data_resource(self, file_name, data_df,
                                   toplevel_package_dir,
                                   file_write_mode="tsv"):
        writer = getattr(self, "_write_" + file_write_mode)
        file_base = os.path.basename(file_name)
        rsc_file = os.path.join(toplevel_package_dir, "study_data",
                                file_base + "." + file_write_mode)
        writer(data_df, rsc_file)
        return (rsc_file, file_write_mode)

    def validate_params(self):
        """make sure that all necessary attributes are present"""
        for param in self.minimal_study_parameters:
            try:
                x = getattr(self, param)
            except KeyError:
                raise AssertionError("Missing minimal parameter %s" % param)

    @staticmethod
    def _load_pickle_df(file_name):
        return pd.read_pickle(file_name)

    @staticmethod
    def _write_pickle_df(df, file_name):
        df.to_pickle(file_name)

    @staticmethod
    def _load_gzip_pickle_df(file_name):
        import cPickle
        import gzip

        with gzip.open(file_name, 'r') as f:
            return cPickle.load(f)

    @staticmethod
    def _write_gzip_pickle_df(df, file_name):
        import tempfile

        tmpfile_h, tmpfile = tempfile.mkstemp()
        df.to_pickle(tmpfile)
        import subprocess

        subprocess.call(['gzip -f %s' % tempfile])
        subprocess.call(['mv %s %s' % (tempfile, file_name)])

    @staticmethod
    def _load_tsv(file_name, compression=None):
        return pd.read_table(file_name, index_col=0, compression=compression)

    @staticmethod
    def _load_json(filename, compression=None):
        """
        Parameters
        ----------
        filename : str
            Name of the json file toread
        compression : str
            Not used, only for  compatibility with other load functions

        Returns
        -------


        Raises
        ------
        """
        return pd.read_json(filename)

    @staticmethod
    def _write_tsv(df, file_name):
        df.to_csv(file_name, sep='\t')

    @staticmethod
    def _load_csv(file_name, compression=None):
        return pd.read_csv(file_name, index_col=0, compression=compression)

    @staticmethod
    def _write_csv(df, file_name):
        df.to_csv(file_name)

    def _get_loading_method(self, file_name):
        """loading_methods for loading from file"""
        return getattr(self, "_load_" + file_name)

    def load(self, file_name, file_type='pickle_df'):
        return self._get_loading_method(file_type)(file_name)


class Study(StudyFactory):
    """A biological study, with associated metadata, expression, and splicing
    data.
    """
    default_feature_set_ids = []

    # Data types with enough data that we'd probably reduce them, and even
    # then we might want to take subsets. E.g. most variant genes for
    # expresion. But we don't expect to do this for spikein or mapping_stats
    # data
    _subsetable_data_types = ['expression', 'splicing']

    initializers = {'experiment_design_data': MetaData,
                    'expression_data': ExpressionData,
                    'splicing_data': SplicingData,
                    'mapping_stats_data': MappingStatsData,
                    'spikein_data': SpikeInData}

    readers = {'tsv': StudyFactory._load_tsv,
               'csv': StudyFactory._load_csv,
               'json': StudyFactory._load_json,
               'pickle_df': StudyFactory._load_pickle_df,
               'gzip_pickle_df': StudyFactory._load_gzip_pickle_df}

    _default_reducer_kwargs = {'whiten': False,
                               'show_point_labels': False,
                               'show_vectors': False}

    _default_plot_kwargs = {'marker': 'o', 'color': blue}

    def __init__(self, sample_metadata, expression_data=None,
                 splicing_data=None,
                 expression_feature_data=None,
                 expression_feature_rename_col='gene_name',
                 splicing_feature_data=None,
                 splicing_feature_rename_col='gene_name',
                 mapping_stats_data=None,
                 mapping_stats_number_mapped_col="Uniquely mapped reads "
                                                 "number",
                 spikein_data=None,
                 spikein_feature_data=None,
                 drop_outliers=True, species=None,
                 gene_ontology_data=None,
<<<<<<< HEAD
                 expression_log_base=None, experiment_design_pooled_col=None):
=======
                 expression_log_base=None,
                 experiment_design_pooled_col=None):
>>>>>>> 91400d51
        """Construct a biological study

        This class only accepts data, no filenames. All data must already
        have been read in and exist as Python objects.

        Parameters
        ----------
        #TODO: Maybe make these all kwargs?
        sample_metadata : pandas.DataFrame
            Only required parameter. Samples as the index, with features as
            columns. If there is a column named "color", this will be used as
            the color for that sample in PCA and other plots. If there is no
            color but there is a column named "celltype", then colors for
            each of the different celltypes will be auto-created.
        expression_data : pandas.DataFrame
            Samples x feature dataframe of gene expression measurements,
            e.g. from an RNA-Seq or a microarray experiment. Assumed to be
            log-normal (i.e. not log-transformed)
        expression_feature_data : pandas.DatFrame
            features x other_features dataframe describing other parameters
            of the gene expression features, e.g. mapping Ensembl IDs to gene
            symbols or gene biotypes.
        expression_feature_rename_col : str
            A column name in the expression_feature_data dataframe that you'd
            like to rename the expression features to, in the plots. For
            example, if your gene IDs are Ensembl IDs, but you want to plot
            UCSC IDs, make sure the column you want, e.g. "ucsc_id" is in your
            dataframe and specify that. Default "gene_name"
        splicing_data : pandas.DataFrame
            Samples x feature dataframe of percent spliced in scores, e.g. as
            measured by the program MISO. Assumed that these values only fall
            between 0 and 1.
        splicing_feature_data : pandas.DataFrame
            features x other_features dataframe describing other parameters
            of the splicing features, e.g. mapping MISO IDs to Ensembl IDs or
            gene symbols or transcript types
        splicing_feature_rename_col : str
            A column name in the splicing_feature_data dataframe that you'd
            like to rename the splicing features to, in the plots. For
            example, if your splicing IDs are MISO IDs, but you want to plot
            Ensembl IDs, make sure the column you want, e.g. "ensembl_id" is
            in your dataframe and specify that. Default "gene_name".
        mapping_stats_data : pandas.DataFrame
            Samples x feature dataframe of mapping stats measurements.
            Currently, this
        mapping_stats_number_mapped_col : str
            A column name in the mapping_stats_data which specifies the
            number of (uniquely or not) mapped reads. Default "Uniquely
            mapped reads number"
        spikein_data : pandas.DataFrame
            samples x features DataFrame of spike-in expression values
        spikein_feature_data : pandas.DataFrame
            Features x other_features dataframe, e.g. of the molecular
            concentration of particular spikein transcripts
        drop_outliers : bool
            Whether or not to drop samples indicated as outliers in the
            sample_metadata from the other data, i.e. with a column
            named 'outlier' in sample_metadata, then remove those
            samples from expression_data for further analysis
        species : str
            Name of the species and genome version, e.g. 'hg19' or 'mm10'.
        gene_ontology_data : pandas.DataFrame
            Gene ids x ontology categories dataframe used for GO analysis.
        experiment_design_pooled_col : str
            Column in experiment_design_data which specifies as a boolean
            whether or not this sample was pooled.

        Note
        ----
        This function explicitly specifies ALL the instance variables (except
        those that are marked by the @property decorator), because,
        as described [1], "If you write initialization functions separate from
        __init__ then experienced developers will certainly see your code as a
        kid's playground."

        [1] http://stackoverflow.com/q/12513185/1628971
        """
        super(Study, self).__init__()
        self.species = species
        self.gene_ontology_data = gene_ontology_data

        self.experiment_design = MetaData(sample_metadata)
        self.default_sample_subsets = \
            [col for col in self.experiment_design.data.columns
             if self.experiment_design.data[col].dtype == bool]
        self.default_sample_subsets.insert(0, 'all_samples')

        if 'outlier' in self.experiment_design.data and drop_outliers:
            outliers = self.experiment_design.data.index[
                self.experiment_design.data.outlier.astype(bool)]
        else:
            outliers = None
            self.experiment_design.data['outlier'] = False

        # Get pooled samples
<<<<<<< HEAD
        if experiment_design_pooled_col is not None \
                and experiment_design_pooled_col in self.experiment_design.data:
            pooled = self.experiment_design.data.index[
                self.experiment_design.data[
                    experiment_design_pooled_col].astype(bool)]
=======
        if experiment_design_pooled_col is not None:
            if experiment_design_pooled_col in self.experiment_design.data:
                try:
                    pooled = self.experiment_design.data.index[
                        self.experiment_design.data[
                            experiment_design_pooled_col].astype(bool)]
                except:
                    pooled = None
>>>>>>> 91400d51
        else:
            pooled = None

        if expression_data is not None:
<<<<<<< HEAD
            self.expression = ExpressionData(expression_data,
                                             expression_feature_data,
                                             feature_rename_col=expression_feature_rename_col,
                                             outliers=outliers,
                                             log_base=expression_log_base,
                                             pooled=pooled)
=======
            self.expression = ExpressionData(
                expression_data,
                expression_feature_data,
                feature_rename_col=expression_feature_rename_col,
                outliers=outliers,
                log_base=expression_log_base)
>>>>>>> 91400d51
            self.expression.networks = NetworkerViz(self.expression)
            self.default_feature_set_ids.extend(self.expression.feature_sets
                                                .keys())
        if splicing_data is not None:
<<<<<<< HEAD
            self.splicing = SplicingData(splicing_data, splicing_feature_data,
                                         feature_rename_col=splicing_feature_rename_col,
                                         outliers=outliers, pooled=pooled)
=======
            self.splicing = SplicingData(
                splicing_data, splicing_feature_data,
                feature_rename_col=splicing_feature_rename_col,
                outliers=outliers)
>>>>>>> 91400d51
            self.splicing.networks = NetworkerViz(self.splicing)
        if mapping_stats_data is not None:
            self.mapping_stats = MappingStatsData(
                mapping_stats_data,
                mapping_stats_number_mapped_col)
        if spikein_data is not None:
            self.spikein = SpikeInData(spikein_data, spikein_feature_data)
        sys.stderr.write("subclasses initialized\n")
        self.validate_params()
        sys.stderr.write("package validated\n")

    @property
    def default_feature_subsets(self):
        feature_sets = {}
        for name in self._subsetable_data_types:
            try:
                data_type = getattr(self, name)
            except AttributeError:
                continue
            feature_sets[name] = data_type.feature_sets
        return feature_sets

    @property
    def sample_id_to_color(self):
        """If "color" is a column in the experiment_design data, return a
        dict of that {sample_id: color} mapping, else try to create it using
        the "celltype" columns, else just return a dict mapping to a default
        color (blue)
        """
        if 'color' in self.experiment_design.data:
            return self.experiment_design.data.color.to_dict()
        elif 'celltype' in self.experiment_design.data:
            grouped = self.experiment_design.data.groupby('celltype')
            palette = iter(sns.color_palette(n_colors=grouped.ngroups + 1))
            color = grouped.apply(lambda x: mplcolors.rgb2hex(palette.next()))
            color.name = 'color'
            self.experiment_design.data = self.experiment_design.data.join(
                color, on='celltype')

            return self.experiment_design.data.color.to_dict()
        else:
            return defaultdict(lambda x: blue)

    @property
    def sample_id_to_celltype(self):
        """If "celltype" is a column in the experiment_design data, return a
        dict of that {sample_id: celltype} mapping.
        """
        if 'celltype' in self.experiment_design.data:
            return self.experiment_design.data.celltype
        else:
            return pd.Series(['celltype'],
                             index=self.experiment_design.data.index)

    @classmethod
    def from_data_package_url(
            cls, data_package_url,
            species_data_package_base_url=SPECIES_DATA_PACKAGE_BASE_URL):
        """Create a study from a url of a datapackage.json file

        Parameters
        ----------
        data_package_url : str
            HTTP url of a datapackage.json file, following the specification
            described here: http://dataprotocols.org/data-packages/ and
            requiring the following data resources: experiment_design,
            expression, splicing
        species_data_pacakge_base_url : str
            Base URL to fetch species-specific gene and splicing event
            metadata from. Default 'http://sauron.ucsd.edu/flotilla_projects'

        Returns
        -------
        study : Study
            A "study" object containing the data described in the
            data_package_url file

        Raises
        ------
        AttributeError
            If the datapackage.json file does not contain the required
            resources of experiment_design, expression, and splicing.
        """
        data_package = data_package_url_to_dict(data_package_url)
        return cls.from_data_package(
            data_package,
            species_data_package_base_url=species_data_package_base_url)

    @classmethod
    def from_data_package_file(
            cls, data_package_filename,
            species_data_package_base_url=SPECIES_DATA_PACKAGE_BASE_URL):
        with open(data_package_filename) as f:
            data_package = json.load(f)
        return cls.from_data_package(data_package,
                                     species_data_package_base_url)

    @classmethod
    def from_data_package(
            cls, data_package,
            species_data_package_base_url=SPECIES_DATA_PACKAGE_BASE_URL):
        dfs = {}
        log_base = None
        experiment_design_pooled_col = None

        for resource in data_package['resources']:
            resource_url = resource['url']

            name = resource['name']

            filename = check_if_already_downloaded(resource_url)
            reader = cls.readers[resource['format']]
            dfs[name] = reader(filename)

            if name == 'expression':
                if 'log_transformed' in resource:
                    log_base = 2
            if name == 'experiment_design':
                if 'pooled_col' in resource:
                    experiment_design_pooled_col = resource['pooled_col']

        if 'species' in data_package:
            species_data_url = '{}/{}/datapackage.json'.format(
                species_data_package_base_url, data_package['species'])
            species_data_package = data_package_url_to_dict(species_data_url)
            species_dfs = {}

            for resource in species_data_package['resources']:
                resource_url = resource['url']

                # reader = getattr(cls, '_load_' + resource['format'])
                reader = cls.readers[resource['format']]

                filename = check_if_already_downloaded(resource_url)
                compression = None if 'compression' not in resource else \
                    resource['compression']
                species_dfs[resource['name']] = reader(filename,
                                                       compression=compression)
        else:
            species_dfs = {}

        try:
            experiment_design_data = dfs['experiment_design']
            expression_data = dfs['expression']
            splicing_data = dfs['splicing']
        except KeyError:
            raise AttributeError('The datapackage.json file is required to '
                                 'have these three resources with the '
                                 'specified names: '
                                 '"experiment_design", "expression", '
                                 '"splicing"')
        try:
            mapping_stats_data = dfs['mapping_stats']
        except KeyError:
            mapping_stats_data = None
        try:
            spikein_data = dfs['spikein']
        except KeyError:
            spikein_data = None

<<<<<<< HEAD
        study = Study(experiment_design_data=experiment_design_data,
                      expression_data=expression_data,
                      splicing_data=splicing_data,
                      mapping_stats_data=mapping_stats_data,
                      spikein_data=spikein_data,
                      expression_feature_rename_col='gene_name',
                      splicing_feature_rename_col='gene_name',
                      expression_log_base=log_base,
                      experiment_design_pooled_col=experiment_design_pooled_col,
                      **species_dfs)
=======
        study = Study(
            sample_metadata=experiment_design_data,
            expression_data=expression_data,
            splicing_data=splicing_data,
            mapping_stats_data=mapping_stats_data,
            spikein_data=spikein_data,
            expression_feature_rename_col='gene_name',
            splicing_feature_rename_col='gene_name',
            expression_log_base=log_base,
            experiment_design_pooled_col=experiment_design_pooled_col,
            **species_dfs)
>>>>>>> 91400d51
        return study

    def __add__(self, other):
        """Sanely concatenate one or more Study objects
        """
        raise NotImplementedError
        self.experiment_design = MetaData(
            pd.concat([self.experiment_design.data,
                       other.experiment_design.data]))
        self.expression.data = ExpressionData(
            pd.concat([self.expression.data,
                       other.expression.data]))

    def _set_plot_colors(self):
        """If there is a column 'color' in the sample metadata, specify this
        as the plotting color
        """
        try:
            self._default_reducer_kwargs.update(
                {'colors_dict': self.experiment_design_data.color})
            self._default_plot_kwargs.update(
                {'color': self.experiment_design_data.color.tolist()})
        except AttributeError:
            sys.stderr.write("There is no column named 'color' in the "
                             "metadata, defaulting to blue for all samples\n")
            self._default_reducer_kwargs.update(
                {'colors_dict': defaultdict(lambda: blue)})

    def _set_plot_markers(self):
        """If there is a column 'marker' in the sample metadata, specify this
        as the plotting marker (aka the plotting shape). Only valid matplotlib
        symbols are allowed. See http://matplotlib.org/api/markers_api.html
        for a more complete description.
        """
        try:
            self._default_reducer_kwargs.update(
                {'markers_dict': self.experiment_design_data.marker})
            self._default_plot_kwargs.update(
                {'marker': self.experiment_design_data.marker.tolist()})
        except AttributeError:
            sys.stderr.write("There is no column named 'marker' in the sample "
                             "metadata, defaulting to a circle for all "
                             "samples\n")
            self._default_reducer_kwargs.update(
                {'markers_dict': defaultdict(lambda: 'o')})

    def detect_outliers(self):
        """Detects outlier cells from expression, mapping, and splicing
        study_data and labels the outliers as such for future analysis.

        Parameters
        ----------
        self

        Returns
        -------


        Raises
        ------

        """
        # TODO: Boyko/Patrick please implement
        raise NotImplementedError

    def jsd(self):
        """Performs Jensen-Shannon Divergence on both splicing and expression
        study_data

        Jensen-Shannon divergence is a method of quantifying the amount of
        change in distribution of one measurement (e.g. a splicing event or a
        gene expression) from one celltype to another.
        """
        raise NotImplementedError
        # TODO: Check if JSD has not already been calculated (memoize)
        self.expression.jsd()
        self.splicing.jsd()

    def normalize_to_spikein(self):
        raise NotImplementedError

    def compute_expression_splicing_covariance(self):
        raise NotImplementedError

    @staticmethod
    def maybe_make_directory(filename):
        # Make the directory if it's not already there
        try:
            directory = os.path.abspath(os.path.dirname(filename))
            os.makedirs(os.path.abspath(directory))
        except OSError:
            pass

    def feature_subset_to_feature_ids(self, data_type, feature_subset=None,
                                      rename=False):
        """Given a name of a feature subset, get the associated feature ids

        Parameters
        ----------
        data_type : str
            A string describing the data type, e.g. "expression"
        feature_subset : str
            A string describing the subset of data type (must be already
            calculated)

        Returns
        -------
        feature_ids : list of strings
            List of features ids from the specified datatype
        """
        if 'expression'.startswith(data_type):
            return self.expression.feature_subset_to_feature_ids(
                feature_subset, rename)
        elif 'splicing'.startswith(data_type):
            return self.splicing.feature_subset_to_feature_ids(
                feature_subset, rename)

    def sample_subset_to_sample_ids(self, phenotype_subset=None):
        """Convert a string naming a subset of phenotypes in the data into
        sample ids

        Parameters
        ----------
        phenotype_subset : str
            A valid string describing a boolean phenotype described in the
            experiment_design data

        Returns
        -------
        sample_ids : list of strings
            List of sample ids in the data
        """
        if phenotype_subset is None or 'all_samples'.startswith(
                phenotype_subset):
            sample_ind = np.ones(self.experiment_design.data.shape[0],
                                 dtype=bool)
        elif phenotype_subset.startswith("~"):
            sample_ind = ~pd.Series(
                self.experiment_design.data[phenotype_subset.lstrip("~")],
                dtype='bool')
        else:
            sample_ind = pd.Series(
                self.experiment_design.data[phenotype_subset], dtype='bool')
        sample_ids = self.experiment_design.data.index[sample_ind]
        return sample_ids

    def plot_pca(self, data_type='expression', x_pc=1, y_pc=2,
                 sample_subset=None, feature_subset=None,
                 title='', featurewise=False,
                 show_point_labels=False,
                 **kwargs):
        """Performs PCA on both expression and splicing study_data

        Parameters
        ----------
        data_type : str
            One of the names of the data types, e.g. "expression" or "splicing"
        x_pc : int
            Which principal component to plot on the x-axis
        y_pc : int
            Which principal component to plot on the y-axis
        sample_subset : str or None
            Which subset of the samples to use, based on some phenotype
            column in the experiment design data. If None, all samples are
            used.
        feature_subset : str or None
            Which subset of the features to used, based on some feature type
            in the expression data (e.g. "variant"). If None, all features
            are used.
        title : str
            The title of the plot
        show_point_labels : bool
            Whether or not to show the labels of the points. If this is
            samplewise (default), then this labels the samples. If this is
            featurewise, then this labels the features.

        Raises
        ------

        """
        sample_ids = self.sample_subset_to_sample_ids(sample_subset)
        feature_ids = self.feature_subset_to_feature_ids(data_type,
                                                         feature_subset,
                                                         rename=False)
        # TODO: move this kwarg stuff into visualize
        kwargs['x_pc'] = x_pc
        kwargs['y_pc'] = y_pc
        kwargs['sample_ids'] = sample_ids
        kwargs['feature_ids'] = feature_ids
        kwargs['title'] = title
        kwargs['featurewise'] = featurewise
        kwargs['show_point_labels'] = show_point_labels
        kwargs['colors_dict'] = self.sample_id_to_color

        if 'marker' in self.experiment_design.data:
            kwargs['markers_dict'] = \
                self.experiment_design.data.marker.to_dict()

        if "expression".startswith(data_type):
            self.expression.plot_dimensionality_reduction(**kwargs)
        elif "splicing".startswith(data_type):
            self.splicing.plot_dimensionality_reduction(**kwargs)

    def plot_graph(self, data_type='expression', sample_subset=None,
                   feature_subset=None,
                   **kwargs):
        """Plot the graph (network) of these data

        Parameters
        ----------
        data_type : str
            One of the names of the data types, e.g. "expression" or "splicing"
        sample_subset : str or None
            Which subset of the samples to use, based on some phenotype
            column in the experiment design data. If None, all samples are
            used.
        feature_subset : str or None
            Which subset of the features to used, based on some feature type
            in the expression data (e.g. "variant"). If None, all features
            are used.
        """
        sample_ids = self.sample_subset_to_sample_ids(sample_subset)
        feature_ids = self.feature_subset_to_feature_ids(data_type,
                                                         feature_subset,
                                                         rename=False)

        kwargs['sample_id_to_color'] = self.sample_id_to_color
        kwargs['sample_ids'] = sample_ids
        kwargs['feature_ids'] = feature_ids

        if data_type == "expression":
            self.expression.networks.draw_graph(**kwargs)
        elif data_type == "splicing":
            self.splicing.networks.draw_graph(**kwargs)

    def plot_classifier(self, trait, data_type='expression', title='',
                        show_point_labels=False, sample_subset=None,
                        feature_subset=None,
                        **kwargs):
        """Plot a predictor for the specified data type and trait(s)

        Parameters
        ----------
        data_type : str
            One of the names of the data types, e.g. "expression" or "splicing"
        trait : str
            Column name in the experiment_design data that you would like
            to classify on

        Returns
        -------


        """
        trait_data = self.experiment_design.data[trait]
        sample_ids = self.sample_subset_to_sample_ids(sample_subset)
        feature_ids = self.feature_subset_to_feature_ids(data_type,
                                                         feature_subset,
                                                         rename=False)

        kwargs['trait'] = trait_data
        kwargs['title'] = title
        kwargs['show_point_labels'] = show_point_labels
        kwargs['colors_dict'] = self.sample_id_to_color
        kwargs['sample_ids'] = sample_ids
        kwargs['feature_ids'] = feature_ids
        # print(kwargs.keys())

        if data_type == "expression":
            self.expression.plot_classifier(**kwargs)
        elif data_type == "splicing":
            self.splicing.plot_classifier(**kwargs)

    def plot_regressor(self, data_type='expression', **kwargs):
        """
        """
        raise NotImplementedError
        if data_type == "expression":
            self.expression.plot_regressor(**kwargs)
        elif data_type == "splicing":
            self.splicing.plot_regressor(**kwargs)

    def modalities(self, sample_subset=None, feature_subset=None):
        """Get modality assignments of

        """
        sample_ids = self.sample_subset_to_sample_ids(sample_subset)
        feature_ids = self.feature_subset_to_feature_ids('splicing',
                                                         feature_subset,
                                                         rename=False)
        return self.splicing.modalities(sample_ids, feature_ids)

    def plot_modalities(self, sample_subset=None, feature_subset=None,
                        normed=True):
        # try:
        sample_ids = self.sample_subset_to_sample_ids(sample_subset)
        feature_ids = self.feature_subset_to_feature_ids('splicing',
                                                         feature_subset,
                                                         rename=False)

        grouped = self.sample_id_to_celltype.groupby(
            self.sample_id_to_celltype)

        # Account for bar plot and plot of the reduced space of ALL samples
        n = grouped.ngroups + 2
        groups = ['all']
        fig, axes = plt.subplots(ncols=n, figsize=(n * 4, 4))
        bar_ax = axes[0]
        all_ax = axes[1]
        self.splicing.plot_modalities_reduced(sample_ids, feature_ids,
                                              all_ax, title='all samples')
        self.splicing.plot_modalities_bar(sample_ids, feature_ids,
                                          bar_ax, i=0, normed=normed,
                                          legend=False)

        axes = axes[2:]
        for i, ((celltype, series), ax) in enumerate(zip(grouped, axes)):
            groups.append(celltype)
            sys.stdout.write('\n---- {} ----\n'.format(celltype))
            samples = series.index.intersection(sample_ids)
            # legend = i == 0
            self.splicing.plot_modalities_bar(samples, feature_ids,
                                              bar_ax, i + 1, normed=normed,
                                              legend=False)

            self.splicing.plot_modalities_reduced(samples, feature_ids,
                                                  ax, title=celltype)

        bar_ax.set_xticks(np.arange(len(groups)) + 0.4)
        bar_ax.set_xticklabels(groups)
        # except AttributeError:
        #     pass

    def celltype_sizes(self, data_type='splicing'):
        if data_type == 'expression':
            self.expression.data.groupby(self.sample_id_to_celltype,
                                         axis=0).size()
        if data_type == 'splicing':
            self.splicing.data.groupby(self.sample_id_to_celltype,
                                       axis=0).size()

    @property
    def celltype_event_counts(self):
        """Number of cells that detected this event in that celltype
        """
        return self.splicing.data.groupby(
            self.sample_id_to_celltype, axis=0).apply(
            lambda x: x.groupby(level=0, axis=0).transform(
                lambda x: x.count()).sum()).replace(0, np.nan)

    def unique_celltype_event_counts(self, n=1):
        celltype_event_counts = self.celltype_event_counts
        return celltype_event_counts[celltype_event_counts <= n]

    def percent_unique_celltype_events(self, n=1):
        n_unique = self.unique_celltype_event_counts(n).sum(axis=1)
        n_all = self.celltype_event_counts.sum(axis=1).astype(float)
        return n_unique / n_all * 100

    @property
    def celltype_modalities(self):
        """Return modality assignments of each celltype
        """
        return self.splicing.data.groupby(
            self.sample_id_to_celltype, axis=0).apply(
            lambda x: self.splicing.modalities(x.index))

    def plot_modalities_lavalamps(self, celltype=None):
        grouped = self.splicing.data.groupby(self.sample_id_to_color, axis=0)
        celltype_groups = self.splicing.data.groupby(
            self.sample_id_to_celltype, axis=0)

        if celltype is not None:
            celltype_samples = celltype_groups.groups[celltype]
            use_these_modalities = True
        else:
<<<<<<< HEAD
            celltype_samples = self.splicing.data.index
            use_these_modalities = False

        nrows = len(self.splicing.modalities_calculator.modalities_names)

        fig, axes = plt.subplots(nrows=nrows, figsize=(18, 3 * nrows))

        for i, (color, sample_ids) in enumerate(grouped.groups.iteritems()):
            x_offset = 1. / (i + 1)
            sample_ids = celltype_samples.intersection(sample_ids)
            self.splicing.plot_modalities_lavalamps(sample_ids=sample_ids,
                                                    color=color,
                                                    x_offset=x_offset,
                                                    axes=axes,
                                                    use_these_modalities=use_these_modalities)

    def plot_event(self, feature_id, sample_subset=None, ax=None):
        """Plot the violinplot of an event

        """
        sample_ids = self.sample_subset_to_sample_ids(sample_subset)
        self.splicing.plot_event(feature_id, sample_ids,
                                 sample_groupby=self.sample_id_to_celltype,
                                 ax=ax)

=======
            colors = pd.Series(red, index=self.splicing.data.index)

        self.splicing.plot_modalities_lavalamps(color=colors,
                                                **kwargs)
        for modality in set(self.splicing.modalities()):
            self.splicing.feature_data[
                'modality_' + modality] = \
                self.splicing.modalities() == modality
>>>>>>> 91400d51

# Add interactive visualizations
Study.interactive_classifier = Interactive.interactive_classifier
Study.interactive_graph = Interactive.interactive_graph
Study.interactive_pca = Interactive.interactive_pca
Study.interactive_localZ = Interactive.interactive_localZ<|MERGE_RESOLUTION|>--- conflicted
+++ resolved
@@ -29,7 +29,6 @@
 
 # import flotilla
 # FLOTILLA_DIR = os.path.dirname(flotilla.__file__)
-
 
 class StudyFactory(object):
     _accepted_filetypes = 'tsv'
@@ -186,12 +185,8 @@
                  spikein_feature_data=None,
                  drop_outliers=True, species=None,
                  gene_ontology_data=None,
-<<<<<<< HEAD
-                 expression_log_base=None, experiment_design_pooled_col=None):
-=======
                  expression_log_base=None,
                  experiment_design_pooled_col=None):
->>>>>>> 91400d51
         """Construct a biological study
 
         This class only accepts data, no filenames. All data must already
@@ -267,13 +262,18 @@
         __init__ then experienced developers will certainly see your code as a
         kid's playground."
 
-        [1] http://stackoverflow.com/q/12513185/1628971
+        [1] http://stackoverflow.com/questions/12513185/removing-the-work-from-init-to-aid-unit-testing
         """
         super(Study, self).__init__()
+        # if params_dict is None:
+        #     params_dict = {}
+        # self.update(params_dict)
+        # self.initialize_required_getters()
+        # self.apply_getters()
         self.species = species
         self.gene_ontology_data = gene_ontology_data
 
-        self.experiment_design = MetaData(sample_metadata)
+        self.experiment_design = Metadata(sample_metadata)
         self.default_sample_subsets = \
             [col for col in self.experiment_design.data.columns
              if self.experiment_design.data[col].dtype == bool]
@@ -287,13 +287,6 @@
             self.experiment_design.data['outlier'] = False
 
         # Get pooled samples
-<<<<<<< HEAD
-        if experiment_design_pooled_col is not None \
-                and experiment_design_pooled_col in self.experiment_design.data:
-            pooled = self.experiment_design.data.index[
-                self.experiment_design.data[
-                    experiment_design_pooled_col].astype(bool)]
-=======
         if experiment_design_pooled_col is not None:
             if experiment_design_pooled_col in self.experiment_design.data:
                 try:
@@ -302,40 +295,23 @@
                             experiment_design_pooled_col].astype(bool)]
                 except:
                     pooled = None
->>>>>>> 91400d51
         else:
             pooled = None
 
         if expression_data is not None:
-<<<<<<< HEAD
             self.expression = ExpressionData(expression_data,
-                                             expression_feature_data,
-                                             feature_rename_col=expression_feature_rename_col,
-                                             outliers=outliers,
-                                             log_base=expression_log_base,
-                                             pooled=pooled)
-=======
-            self.expression = ExpressionData(
-                expression_data,
                 expression_feature_data,
                 feature_rename_col=expression_feature_rename_col,
                 outliers=outliers,
                 log_base=expression_log_base)
->>>>>>> 91400d51
             self.expression.networks = NetworkerViz(self.expression)
             self.default_feature_set_ids.extend(self.expression.feature_sets
                                                 .keys())
         if splicing_data is not None:
-<<<<<<< HEAD
-            self.splicing = SplicingData(splicing_data, splicing_feature_data,
-                                         feature_rename_col=splicing_feature_rename_col,
-                                         outliers=outliers, pooled=pooled)
-=======
             self.splicing = SplicingData(
                 splicing_data, splicing_feature_data,
                 feature_rename_col=splicing_feature_rename_col,
                 outliers=outliers)
->>>>>>> 91400d51
             self.splicing.networks = NetworkerViz(self.splicing)
         if mapping_stats_data is not None:
             self.mapping_stats = MappingStatsData(
@@ -496,18 +472,6 @@
         except KeyError:
             spikein_data = None
 
-<<<<<<< HEAD
-        study = Study(experiment_design_data=experiment_design_data,
-                      expression_data=expression_data,
-                      splicing_data=splicing_data,
-                      mapping_stats_data=mapping_stats_data,
-                      spikein_data=spikein_data,
-                      expression_feature_rename_col='gene_name',
-                      splicing_feature_rename_col='gene_name',
-                      expression_log_base=log_base,
-                      experiment_design_pooled_col=experiment_design_pooled_col,
-                      **species_dfs)
-=======
         study = Study(
             sample_metadata=experiment_design_data,
             expression_data=expression_data,
@@ -519,7 +483,6 @@
             expression_log_base=log_base,
             experiment_design_pooled_col=experiment_design_pooled_col,
             **species_dfs)
->>>>>>> 91400d51
         return study
 
     def __add__(self, other):
@@ -582,12 +545,12 @@
         ------
 
         """
-        # TODO: Boyko/Patrick please implement
+        #TODO.md: Boyko/Patrick please implement
         raise NotImplementedError
 
+
     def jsd(self):
-        """Performs Jensen-Shannon Divergence on both splicing and expression
-        study_data
+        """Performs Jensen-Shannon Divergence on both splicing and expression study_data
 
         Jensen-Shannon divergence is a method of quantifying the amount of
         change in distribution of one measurement (e.g. a splicing event or a
@@ -638,19 +601,23 @@
                 feature_subset, rename)
 
     def sample_subset_to_sample_ids(self, phenotype_subset=None):
-        """Convert a string naming a subset of phenotypes in the data into
+        """Convert a string naming a subset of phenotypes in the data in to 
         sample ids
-
+        
         Parameters
         ----------
         phenotype_subset : str
             A valid string describing a boolean phenotype described in the
             experiment_design data
-
+        
         Returns
         -------
         sample_ids : list of strings
             List of sample ids in the data
+            
+        Raises
+        ------
+        
         """
         if phenotype_subset is None or 'all_samples'.startswith(
                 phenotype_subset):
@@ -661,8 +628,8 @@
                 self.experiment_design.data[phenotype_subset.lstrip("~")],
                 dtype='bool')
         else:
-            sample_ind = pd.Series(
-                self.experiment_design.data[phenotype_subset], dtype='bool')
+            sample_ind = pd.Series(self.experiment_design.data[
+                                       phenotype_subset], dtype='bool')
         sample_ids = self.experiment_design.data.index[sample_ind]
         return sample_ids
 
@@ -704,7 +671,7 @@
         feature_ids = self.feature_subset_to_feature_ids(data_type,
                                                          feature_subset,
                                                          rename=False)
-        # TODO: move this kwarg stuff into visualize
+        #TODO: move this kwarg stuff into visualize
         kwargs['x_pc'] = x_pc
         kwargs['y_pc'] = y_pc
         kwargs['sample_ids'] = sample_ids
@@ -875,9 +842,8 @@
         return celltype_event_counts[celltype_event_counts <= n]
 
     def percent_unique_celltype_events(self, n=1):
-        n_unique = self.unique_celltype_event_counts(n).sum(axis=1)
-        n_all = self.celltype_event_counts.sum(axis=1).astype(float)
-        return n_unique / n_all * 100
+        return self.unique_celltype_event_counts(n).sum(axis=1) \
+               / self.celltype_event_counts.sum(axis=1).astype(float) * 100
 
     @property
     def celltype_modalities(self):
@@ -896,7 +862,6 @@
             celltype_samples = celltype_groups.groups[celltype]
             use_these_modalities = True
         else:
-<<<<<<< HEAD
             celltype_samples = self.splicing.data.index
             use_these_modalities = False
 
@@ -922,16 +887,6 @@
                                  sample_groupby=self.sample_id_to_celltype,
                                  ax=ax)
 
-=======
-            colors = pd.Series(red, index=self.splicing.data.index)
-
-        self.splicing.plot_modalities_lavalamps(color=colors,
-                                                **kwargs)
-        for modality in set(self.splicing.modalities()):
-            self.splicing.feature_data[
-                'modality_' + modality] = \
-                self.splicing.modalities() == modality
->>>>>>> 91400d51
 
 # Add interactive visualizations
 Study.interactive_classifier = Interactive.interactive_classifier
