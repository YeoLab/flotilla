--- conflicted
+++ resolved
@@ -2,11 +2,8 @@
 This tests whether the Study object was created correctly. No
 computation or visualization tests yet.
 """
-<<<<<<< HEAD
-=======
 from collections import Iterable
 import json
->>>>>>> 0b779f6b
 
 import matplotlib.pyplot as plt
 import numpy as np
@@ -17,7 +14,6 @@
 import semantic_version
 
 
-
 @pytest.fixture(params=['expression', 'splicing'])
 def data_type(request):
     return request.param
@@ -31,111 +27,41 @@
     else:
         return request.param
 
-# @pytest.fixture(params=[None, 'gene_category', 'boolean_gene_category'])
-# def feature_subset(request, gene_categories, boolean_gene_categories):
-#     if request.param is None:
-#         return None
-#     elif request.param == 'gene_category':
-#         return gene_categories[0]
-#     elif request.param == 'boolean_gene_category':
-#         return boolean_gene_categories[0]
-#
-# @pytest.fixture(params=[None, 'phenotype', 'subset'])
-# def sample_subset(request):
-#     if request.param is None:
-#         return None
-#     elif request.param == 'phenotype':
-#         return 'phenotype'
-#     elif request.param == 'subset':
-#         return 'subset1'
 
 class TestStudy(object):
     # @pytest.fixture
     # def n_groups(self):
     #     return 3
 
-    # @pytest.fixture
-    # def study(self, metadata_data_groups_fixed, metadata_kws_fixed,
-    #           mapping_stats_data, mapping_stats_kws,
-    #           expression_data_no_na, expression_kws,
-    #           splicing_data_fixed, splicing_kws):
-    #     from flotilla.data_model import Study
-    #
-    #     kwargs = {}
-    #     kw_pairs = (('metadata', metadata_kws_fixed),
-    #                 ('mapping_stats', mapping_stats_kws),
-    #                 ('expression', expression_kws),
-    #                 ('splicing', splicing_kws))
-    #     for data_type, kws in kw_pairs:
-    #         for kw_name, kw_value in kws.iteritems():
-    #             kwargs['{}_{}'.format(data_type, kw_name)] = kw_value
-    #
-    #     return Study(metadata_data_groups_fixed,
-    #                  mapping_stats_data=mapping_stats_data,
-    #                  expression_data=expression_data_no_na,
-    #                  splicing_data=splicing_data_fixed, **kwargs)
-    #
-    # @pytest.fixture
-    # def study_no_mapping_stats(self, metadata_data_groups_fixed,
-    #                            metadata_kws_fixed,
-    #                            expression_data_no_na, expression_kws,
-    #                            splicing_data_fixed, splicing_kws):
-    #     from flotilla.data_model import Study
-    #
-    #     kwargs = {}
-    #     kw_pairs = (('metadata', metadata_kws_fixed),
-    #                 ('expression', expression_kws),
-    #                 ('splicing', splicing_kws))
-    #     for data_type, kws in kw_pairs:
-    #         for kw_name, kw_value in kws.iteritems():
-    #             kwargs['{}_{}'.format(data_type, kw_name)] = kw_value
-    #
-    #     return Study(metadata_data_groups_fixed,
-    #                  expression_data=expression_data_no_na,
-    #                  splicing_data=splicing_data_fixed, **kwargs)
-
     @pytest.fixture
-<<<<<<< HEAD
-    def study(self, metadata_data, metadata_kws,
+    def study(self, metadata_data, metadata_kws_fixed,
+              mapping_stats_data, mapping_stats_kws,
               expression_data, expression_kws,
               splicing_data, splicing_kws,
-              mapping_stats_data, mapping_stats_kws):
-        from flotilla import Study
-=======
-    def study(self, metadata_data_groups_fixed, metadata_kws_fixed,
-              mapping_stats_data, mapping_stats_kws,
-              expression_data_no_na, expression_kws,
-              splicing_data_fixed, splicing_kws,
               gene_ontology_data):
         from flotilla.data_model import Study
->>>>>>> 0b779f6b
-
+
+        kwargs = {}
         metadata = metadata_data.copy()
         splicing = splicing_data.copy()
         expression = expression_data.copy()
-
-        kw_pairs = (('metadata', metadata_kws),
-                    ('splicing', splicing_kws),
+        mapping_stats = mapping_stats_data.copy() 
+        
+        kw_pairs = (('metadata', metadata_kws_fixed),
+                    ('mapping_stats', mapping_stats_kws),
                     ('expression', expression_kws),
-                    ('mapping_stats', mapping_stats_kws))
-        kwargs = {}
-        for name, kws in kw_pairs:
-            for k, v in kws.items():
-                kwargs['{}_{}'.format(name, k)] = v
-        return Study(metadata, splicing_data=splicing,
-                     expression_data=expression,
-                     mapping_stats_data=mapping_stats_data, **kwargs)
-
-<<<<<<< HEAD
+                    ('splicing', splicing_kws))
+        for data_type, kws in kw_pairs:
+            for kw_name, kw_value in kws.iteritems():
+                kwargs['{}_{}'.format(data_type, kw_name)] = kw_value
+
+        return Study(metadata_data,
+                     mapping_stats_data=mapping_stats_data,
+                     expression_data=expression_data,
+                     splicing_data=splicing_data,
+                     gene_ontology_data=gene_ontology_data, **kwargs)
     def test_init(self, metadata_data):
         from flotilla import Study
-=======
-        return Study(metadata_data_groups_fixed,
-                     mapping_stats_data=mapping_stats_data,
-                     expression_data=expression_data_no_na,
-                     splicing_data=splicing_data_fixed,
-                     gene_ontology_data=gene_ontology_data, **kwargs)
->>>>>>> 0b779f6b
 
         metadata = metadata_data.copy()
         study = Study(metadata)
@@ -589,12 +515,6 @@
     #     #            == expression_feature_rename_col
     #     #     assert study.splicing.feature_rename_col \
     #     #            == splicing_feature_rename_col
-<<<<<<< HEAD
-    #
-    def test_save(self, study, tmpdir):
-
-        study_name = 'test_save'
-=======
 
     @staticmethod
     def get_data_eval_command(data_type, attribute):
@@ -613,69 +533,18 @@
 
         study_name = 'test_save'
 
->>>>>>> 0b779f6b
         study.save(study_name, flotilla_dir=tmpdir)
 
         assert len(tmpdir.listdir()) == 1
         save_dir = tmpdir.listdir()[0]
 
-<<<<<<< HEAD
-        # with open('{}/datapackage.json'.format(save_dir)) as f:
-        #     test_datapackage = json.load(f)
-        # true_datapackage = copy.deepcopy(shalek2013_datapackage)
-=======
         with open('{}/datapackage.json'.format(save_dir)) as f:
             test_datapackage = json.load(f)
->>>>>>> 0b779f6b
 
         assert study_name == save_dir.purebasename
 
         # resource_keys_to_ignore = ('compression', 'format', 'path',
         #                            'url')
-<<<<<<< HEAD
-        # keys_from_study = {'splicing': [],
-        #                    'expression': ['thresh',
-        #                                   'log_base',
-        #                                   'plus_one'],
-        #                    'metadata': ['phenotype_order',
-        #                                 'phenotype_to_color',
-        #                                 'phenotype_col',
-        #                                 'phenotype_to_marker',
-        #                                 'pooled_col',
-        #                                 'minimum_samples'],
-        #                    'mapping_stats': ['number_mapped_col'],
-        #                    'expression_feature': ['rename_col',
-        #                                           'ignore_subset_cols'],
-        #                    'splicing_feature': ['rename_col',
-        #                                         'ignore_subset_cols',
-        #                                         'expression_id_col']}
-        # resource_names = keys_from_study.keys()
-        #
-        # # Add auto-generated attributes into the true datapackage
-        # for name, keys in keys_from_study.iteritems():
-        #     resource = name_to_resource(true_datapackage, name)
-        #     for key in keys:
-        #         if 'feature' in name:
-        #             command = 'study.{}.feature_{}'.format(name.rstrip(
-        #                 '_feature'), key)
-        #         else:
-        #             command = 'study.{}.{}'.format(name, key)
-        #         monkeypatch.setitem(resource, key, eval(command))
-        #
-        # for name in resource_names:
-        #     resource = name_to_resource(test_datapackage, name)
-        #     assert resource['path'] == '{}.csv.gz'.format(name)
-        #
-        # version = semantic_version.Version(study.version)
-        # version.patch += 1
-        # assert str(version) == test_datapackage['datapackage_version']
-        # assert study_name == test_datapackage['name']
-        #
-        # datapackage_keys_to_ignore = ['name', 'datapackage_version',
-        #                               'resources']
-        # datapackages = (true_datapackage, test_datapackage)
-        #
-=======
         keys_from_study = {'splicing': [],
                            'expression': ['thresh',
                                           'log_base',
@@ -727,26 +596,16 @@
         #                               'resources']
         # datapackages = (true_datapackage, test_datapackage)
 
->>>>>>> 0b779f6b
         # for name in resource_names:
         #     for datapackage in datapackages:
         #         resource = name_to_resource(datapackage, name)
         #         for key in resource_keys_to_ignore:
         #             monkeypatch.delitem(resource, key, raising=False)
-<<<<<<< HEAD
-        #
-        # # Have to check for resources separately because they could be
-        # # in any
-        # # order, it just matters that the contents are equal
-        # sorted_true = sorted(true_datapackage['resources'],
-        #                      key=lambda x: x['name'])
-=======
 
         # # Have to check for resources separately because they could be
         # # in any order, it just matters that the contents are equal
         # # sorted_true = sorted(true_datapackage['resources'],
         # #                      key=lambda x: x['name'])
->>>>>>> 0b779f6b
         # sorted_test = sorted(test_datapackage['resources'],
         #                      key=lambda x: x['name'])
         # for i in range(len(sorted_true)):
@@ -756,14 +615,8 @@
         # for key in datapackage_keys_to_ignore:
         #     for datapackage in datapackages:
         #         monkeypatch.delitem(datapackage, key)
-<<<<<<< HEAD
-        #
-        # pdt.assert_dict_equal(test_datapackage,
-        #                       true_datapackage)
-=======
 
         # pdt.assert_dict_equal(test_datapackage)
->>>>>>> 0b779f6b
 
     # Temporary commenting out while chr22 dataset is down
     # def test_nmf_space_positions(self, chr22):
