--- conflicted
+++ resolved
@@ -15,14 +15,8 @@
     _expression_thresh = 0.1
 
     def __init__(self, data,
-<<<<<<< HEAD
-                 feature_data=None, expression_thresh=_expression_thresh,
-                 feature_rename_col=None, outliers=None, log_base=None,
-                 pooled=None):
-=======
                  metadata=None, expression_thresh=_expression_thresh,
                  feature_rename_col=None, outliers=None, log_base=None):
->>>>>>> e8fbc5c4
         """
         Parameters
         ----------
@@ -37,16 +31,10 @@
 
 
         """
-<<<<<<< HEAD
-        super(ExpressionData, self).__init__(data, feature_data,
-                                             feature_rename_col=feature_rename_col,
-                                             outliers=outliers, pooled=pooled)
-=======
         super(ExpressionData, self).__init__(
             data, metadata,
             feature_rename_col=feature_rename_col,
             outliers=outliers)
->>>>>>> e8fbc5c4
 
         self._var_cut = data.var().dropna().mean() + 2 * data.var() \
             .dropna().std()
