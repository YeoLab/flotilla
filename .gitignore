--- conflicted
+++ resolved
@@ -10,8 +10,4 @@
 
 # emacs
 *~
-<<<<<<< HEAD
-
-=======
->>>>>>> 95cb5b50
 .coverage