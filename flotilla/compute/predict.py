"""
Compute predictors on data, i.e. regressors or classifiers
"""

import sys
import warnings
from collections import defaultdict

import numpy as np
import pandas as pd
from sklearn.ensemble import ExtraTreesClassifier, ExtraTreesRegressor, \
    GradientBoostingClassifier, GradientBoostingRegressor
from sklearn.preprocessing import LabelEncoder
import math
from ..util import memoize
from ..visualize.decomposition import PCAViz, NMFViz

default_classifier = 'ExtraTreesClassifier'
default_regressor = 'ExtraTreesRegressor'
default_score_coefficient = 2

def default_predictor_scoring_fun(cls):
    """most predictors score output coefficients in the variable cls.feature_importances_
    others may use another name for scores"""
    return cls.feature_importances_

def default_score_cutoff_fun(arr, std_multiplier=default_score_coefficient):
    """a way of calculating which features have a high score in a predictor
    default - f(x) = mean(x) + 2 * np.std(x)"""
    return np.mean(arr) + std_multiplier * np.std(arr)

from pandas.util.testing import assert_frame_equal, assert_series_equal
class PredictorConfig(object):

    """
    A configuration for a predictor, names and tracks/sets parameters for predictor
    Dynamically configures some args for predictor based on n_features (if this attribute exists)
    set general parameters with __init__
    yield instances, set by your parameters, with __call__
    """


    def __init__(self, predictor_name, obj=None,
                 predictor_scoring_fun=default_predictor_scoring_fun,
                 score_cutoff_fun=default_score_cutoff_fun,
                 n_features_dependent_parameters=None,
                 constant_parameters=None):

        """


        Parameters
        ==========


        predictor_name - a name for this predictor
        obj - predictor object, like ExtraTreesClassifier
        predictor_scoring_fun - a function that returns the scores
          from predictor, like ExtraTreesClassifier.feature_importances_
        score_cutoff_fun - a function that takes the scores from predictor_scoring_fun
          and returns a cutoff to label features important/not important
        constant_parameters - dict of kwargs for obj initialization

        Options to set parameters by input dataset size:

        n_features_dependent_parameters - dict of (key, setter) kwargs for obj
        initialization, setter is a function that uses dataset shape to scale parameters

        """

        if obj is None:
            raise ValueError

        if n_features_dependent_parameters is None:
            n_features_dependent_parameters = {}
        self.n_features_dependent_parameters = n_features_dependent_parameters
        if constant_parameters is None:
            constant_parameters = {}
        self.constant_parameters = constant_parameters
        self.predictor_scoring_fun = predictor_scoring_fun
        self.score_cutoff_fun = score_cutoff_fun
        self.predictor_name = predictor_name
        sys.stderr.write("predictor {} is of type {}\n".format(self.predictor_name, obj))
        self._parent = obj
        self.__doc__ = obj.__doc__
        sys.stderr.write("added {} to default predictors\n".format(self.predictor_name))

    @memoize
    def parameters(self, n_features):
        """

        recommended parameters for this classifier for n_features-sized dataset

         Parameters:
         ===========
         n_features - int is used to scale appropriate kwargs to predictor

         """
        parameters = {}
        for parameter, setter in self.n_features_dependent_parameters.items():
            parameters[parameter] = setter(n_features)

        for parameter, value in self.constant_parameters.items():
            parameters[parameter] = value

        return parameters

    def __call__(self, n_features=None):
        """return an instance of this object, initialized and with extra attributes"""
        if n_features is None:
            raise Exception
        parameters = self.parameters(n_features)

        sys.stderr.write("configuring predictor type: {} with {} features".format(self.predictor_name, n_features))

        prd = self._parent(**parameters)
        prd.score_cutoff_fun = self.score_cutoff_fun
        prd.predictor_scoring_fun = self.predictor_scoring_fun
        prd.has_been_fit = False
        prd.has_been_scored = False
        prd._score_coefficient = default_score_coefficient
        return prd

class PredictorConfigScalers(object):

    """because it's useful to have scaling parameters for predictors
    that adjust according to the dataset size"""

    _default_coef = 2.5
    _default_nfeatures=500

    @staticmethod
    def max_feature_scaler(n_features=_default_nfeatures, coef=_default_coef):
        if n_features is None:
            raise Exception
        return int(math.ceil(np.sqrt(np.sqrt(n_features)**(coef+.3))))

    @staticmethod
    def n_estimators_scaler(n_features=_default_nfeatures, coef=_default_coef):
        if n_features is None:
            raise Exception
        return int(math.ceil((n_features/50.)*coef))

    @staticmethod
    def n_jobs_scaler(n_features=_default_nfeatures):
        if n_features is None:
            raise Exception

<<<<<<< HEAD
        return int(min(4, math.ceil(n_features/2000.)))
=======
    def score(self):
        """Collect scores from predictor
        """
        sys.stdout.write("Scoring predictor: {} for trait: {}... please "
                         "wait\n".format(self.name, self.trait_name))
        try:
            scores = self.predictor_scoring_fun(self.predictor)
        except AttributeError:
            raise ValueError('There is no predictor assigned to this '
                             'PredictorBase class yet')
        self.predictor.scores_ = pd.Series(index=self.X.columns, data=scores)
        self.predictor.score_cutoff_ = \
            self.score_cutoff_fun(self.predictor.scores_,
                                  self.score_coefficient)
        self.important_features = \
            self.predictor.scores_ > self.predictor.score_cutoff_
        self.predictor.n_good_features_ = \
            np.sum(self.important_features)

        if self.predictor.n_good_features_ <= 1:
            sys.stderr.write("cutoff: %.4f\n" % self.predictor.score_cutoff_)
            sys.stderr.write("WARNING: These classifier settings produced "
                             "<= 1 important feature, consider reducing "
                             "score_coefficient. PCA will fail with this "
                             "error: \"ValueError: failed to create "
                             "intent(cache|hide)|optional array-- must have "
                             "defined dimensions but got (0,)\"\n")
>>>>>>> bdf0ef62


<<<<<<< HEAD
class ConfigOptimizer(object):

    """choose the coef that makes some result most likely at all n_features
    (or some other function of the dataset)"""
=======
        sys.stdout.write("\tFinished.\n")
        self.has_been_scored = True
>>>>>>> bdf0ef62

    @staticmethod
    def objective_average_times_seen(n_features,
                                     coef=PredictorConfigScalers._default_coef,
                                     max_feature_scaler=PredictorConfigScalers.max_feature_scaler,
                                     n_estimators_scaler=PredictorConfigScalers.n_estimators_scaler):
        return ((n_features/max_feature_scaler(n_features, coef))
                * n_estimators_scaler(n_features, coef))/float(n_features)

    @staticmethod
    def optimize_target(n_features, target, **kwargs):
        """choose the  coefficient that optimizes the result of some
        objective function of a predictor's parameters to return a user-chosen target value"""
        raise NotImplementedError
        return PredictorConfigScalers(coef=optimized_coef)
        #scipy.optimize(.....)



class PredictorConfigManager(object):

    """
    A container for predictor configurations, includes several built-ins

    >>> pcm = PredictorConfigManager()
    #add a new type of predictor
    >>> pcm.new_predictor_config(ExtraTreesClassifier,
                          'ExtraTreesClassifier',
                          n_features_dependent_parameters={'max_features': PredictorConfigScalers.max_feature_scaler,
                                                           'n_estimators': PredictorConfigScalers.n_estimators_scaler,
                                                           'n_jobs': PredictorConfigScalers.n_jobs_scaler},

                          constant_parameters={'bootstrap': True,
                                               'random_state': 0,
                                               'oob_score': True,
                                               'verbose': True}))
    """

    @property
    def builtin_predictor_configs(self):
        return self.predictor_configs.keys()

    @property
    def predictor_configs(self):
        if not hasattr(self, '_predictors'):
            self._predictors = {}

        return self._predictors

    def predictor_config(self, name, **kwargs):

        prd = self.new_predictor_config(name, **kwargs)
        if name in self.predictor_configs and self.predictor_configs[name] != prd:
            sys.stderr.write("WARNING: over-writing predictor named: {}".format(name))
        self.predictor_configs[name] = prd
        return prd

    @memoize
    def new_predictor_config(self, name, obj=None,
                      predictor_scoring_fun=None,
                      score_cutoff_fun=None,
                      n_features_dependent_parameters=None,
                      constant_parameters=None,
                     ):

        """add a predictor to self.predictors"""

        if obj is None:

            args = np.array([predictor_scoring_fun, score_cutoff_fun,
                             n_features_dependent_parameters, constant_parameters])
            if np.any([i is not None for i in args]):
                #if obj is None, you'd better not be asking to set parameters on it.
                raise Exception

            try:
                return self.predictor_configs[name]
            except KeyError:
                raise KeyError("No such predictor: {}".format(name))

        if predictor_scoring_fun is None:
            predictor_scoring_fun = default_predictor_scoring_fun

        if score_cutoff_fun is None:
            score_cutoff_fun = default_score_cutoff_fun

        if n_features_dependent_parameters is not None:
            if type(n_features_dependent_parameters) is not dict:
                raise TypeError
        else:
            n_features_dependent_parameters = {}

        if constant_parameters is not None:
            if type(constant_parameters) is not dict:
                raise TypeError
        else:
            constant_parameters = {}

        return PredictorConfig(name, obj,
                               predictor_scoring_fun=predictor_scoring_fun,
                               score_cutoff_fun=score_cutoff_fun,
                               n_features_dependent_parameters=n_features_dependent_parameters,
                               constant_parameters=constant_parameters)


    def __init__(self):

        constant_extratrees_params = {'bootstrap': True,
                                     'random_state': 0,
                                     'oob_score': True,
                                     'verbose': True}

        self.predictor_config('ExtraTreesClassifier',
                       obj=ExtraTreesClassifier,
                       n_features_dependent_parameters={'max_features': PredictorConfigScalers.max_feature_scaler,
                                                         'n_estimators': PredictorConfigScalers.n_estimators_scaler,
                                                         'n_jobs': PredictorConfigScalers.n_jobs_scaler},
                       constant_parameters=constant_extratrees_params)

        self.predictor_config('ExtraTreesRegressor',
                       obj=ExtraTreesRegressor,
                       n_features_dependent_parameters={'max_features': PredictorConfigScalers.max_feature_scaler,
                                                         'n_estimators': PredictorConfigScalers.n_estimators_scaler,
                                                         'n_jobs': PredictorConfigScalers.n_jobs_scaler},
                       constant_parameters=constant_extratrees_params)

        constant_boosting_params = {'n_estimators': 80, 'max_features': 1000,
                                    'learning_rate': 0.2, 'subsample': 0.6, }

        self.predictor_config('GradientBoostingClassifier',
                       obj=GradientBoostingClassifier,
                       constant_parameters=constant_boosting_params)

        self.predictor_config('GradientBoostingRegressor',
                       obj=GradientBoostingRegressor,
                       constant_parameters=constant_boosting_params)


class DataSet(object):
    """
    X and y dataset
    """
    @property
    def X(self):
        return self._data.align(self._y, axis=0,
                                          join='inner')[0]
    @property
    def y(self):
        return self._data.align(self._y, axis=0,
                                          join='inner')[1]

    @property
    def traitset(self):

        """
         a set of all values that appear in self.trait
        """
<<<<<<< HEAD
=======
        super(Regressor, self).__init__(
            data=data, trait=trait,
            predictor=predictor, name=name,
            predictor_kwargs=predictor_kwargs,
            predictor_scoring_fun=predictor_scoring_fun,
            score_cutoff_fun=score_cutoff_fun,
            score_coefficient=score_coefficient)
        self.y = self.trait
        self.predictor_class = ExtraTreesRegressor \
            if self.predictor_class is None else self.predictor_class
>>>>>>> bdf0ef62

        return self.trait.groupby(self.trait).describe().index.levels[0]

    @property
    def predictors(self):

        """instances of PredictorConfig, keep predictors with datasets"""

        if not hasattr(self, '_predictors'):
            self._predictors = defaultdict(dict)

        return self._predictors

    @memoize
    def predictor(self, name, **kwargs):

        """a single, initialized, PredictorConfig instance"""

        prd = self.predictor_config_manager.predictor_config(name, **kwargs)
        initialized = prd(self.n_features)
        self.predictors[name] = initialized
        return initialized

    def __init__(self, data, trait,
                 data_name="MyDataset",
                 categorical_trait=False,
                 predictor_config_manager=None):

        """
         data - X
         trait - y
         data_name - name to store this dataset, to be used with trait.name
         categorical_trait - is y categorical?
        """

        if type(trait) != pd.Series:
            raise TypeError("Traits must be pandas.Series objects")

        self.dataset_name = (data_name, trait.name)
        self.data_name = data_name
        self._data = data
        self.trait = trait
        self.trait_name = self.trait.name
        self.categorical_trait = categorical_trait

        if categorical_trait:

            if len(self.traitset) > 2:
                warnings.warn("WARNING: trait {} has >2 categories".format(
                    self.trait_name))

            # categorical encoder
            le = LabelEncoder().fit(self.traitset)

            # categorical encoding
            self._y = pd.Series(data=le.transform(self.trait),
                                index=trait.index,
                                name=self.trait.name)

        else:
            self._y = trait

        self.predictor_config_manager = predictor_config_manager \
            if predictor_config_manager is not None \
            else PredictorConfigManager()

        self.n_features = self.X.shape[1]

    def check_if_equal(self, data, trait, categorical_trait):

        """Check if this is the same as another dataset. Raises an Exception if not the same"""

        raise NotImplementedError("not tested yet")
        assert_frame_equal(data, self._data)
        assert_series_equal(trait, self.trait)
        if categorical_trait != self.categorical_trait:
            raise RuntimeError


class DataSetManager(object):
    """
     a collection of DataSet instances.
     use self.datasets for convienient retrieval of predictors.
    """

    def __init__(self, predictor_config_manager=None):
        self.predictor_config_manager = predictor_config_manager \
            if predictor_config_manager is not None\
            else PredictorConfigManager()

    @property
    def datasets(self):
        if not hasattr(self, '_datasets'):
            # 3 layer deep (data, trait, categorical?)
            # will almost always be either categorical true or false, rarely both
            self._datasets = defaultdict(lambda : defaultdict(dict))
        return self._datasets

    def dataset(self, data_name, trait_name, categorical_trait=False,
                **kwargs):
        kwargs['categorical_trait'] = categorical_trait
        dataset = self.new_dataset(data_name, trait_name, **kwargs)

        if data_name in self.datasets:
            if trait_name in self.datasets[data_name]:
                if categorical_trait in self.datasets[data_name][trait_name] and self.datasets[data_name][trait_name][categorical_trait] != dataset:
                    sys.stderr.write("WARNING: over-writing dataset named: {}".format((data_name,
                                                                                       trait_name,
                                                                                       categorical_trait)))
                    self.datasets[data_name][trait_name][categorical_trait] = dataset
                else:
                    self.datasets[data_name][trait_name][categorical_trait] = dataset
            else:
                self.datasets[data_name][trait_name][categorical_trait] = dataset
        else:
            self.datasets[data_name][trait_name][categorical_trait] = dataset

        return dataset

    @memoize
    def new_dataset(self, data_name, trait_name,
                    categorical_trait=False,
                    data=None, trait=None,
                    predictor_config_manager=None):

        if data is None:
            #try to get this dataset by key in the dictionary
            args = np.array([data, trait, predictor_config_manager])
            if np.any([i is not None for i in args]):
                #if data is None, you'd better not be asking to set other parameters
                raise Exception
            try:
                return self.datasets[data_name][trait_name][categorical_trait]
            except KeyError:
                raise KeyError("No such dataset: {}".format((data_name, trait_name, categorical_trait)))

        if trait is None:
            raise Exception

        if trait_name != trait.name:
            raise ValueError

        if data_name is None:
            data_name = "MyData"

        predictor_config_manager = predictor_config_manager if predictor_config_manager is not None \
            else self.predictor_config_manager

        return DataSet(data, trait, data_name,
                       categorical_trait=categorical_trait,
                       predictor_config_manager=predictor_config_manager)



class PredictorBase(object):

    """

    One datset, one predictor, from dataset manager.


        Parameters
        ----------

        predictor_name : str
            Name for predictor
        data_name : str
            Name for this (subset of the) data
        trait_name : str
            Name for this trait
        X_data : pandas.DataFrame
            Samples-by-features (row x col) dataset to train the predictor on
        trait : pandas.Series
            A variable you want to predict using X_data. Indexed like X_data.
        predictor_obj : scikit-learn object that implements fit and score on (X_data,trait)
            Which classifier to use. Default ExtraTreesClassifier
        predictor_scoring_fun : function
            Function to get the feature scores for a scikit-learn classifier.
            This can be different for different classifiers, e.g. for a
            classifier named "x" it could be x.scores_, for other it's
            x.feature_importances_. Default: lambda x: x.feature_importances_
        score_cutoff_fun : function
            Function to cut off insignificant scores
            Default: lambda scores: np.mean(x) + 2 * np.std(x)
        n_features_dependent_parameters : dict
            kwargs to the predictor that depend on n_features
            Default:
            {}
        constant_parameters : dict
            kwargs to the predictor that are constant, i.e.:
            {'n_estimators': 100,
             'bootstrap': True,
             'max_features': 'auto',
             'random_state': 0,
             'oob_score': True,
             'n_jobs': 2,
             'verbose': True}

    """

    def __init__(self, predictor_name, data_name, trait_name,
                 X_data=None,
                 trait=None,
                 predictor_obj=None,
                 predictor_scoring_fun=None,
                 score_cutoff_fun=None,
                 n_features_dependent_parameters=None,
                 constant_parameters=None,
                 is_categorical_trait=None,
                 predictor_dataset_manager=None,
                 predictor_config_manager=None
                 ):

        self.predictor_name = predictor_name
        self.data_name = data_name
        self.trait_name = trait_name

        if trait is not None:
            trait = trait.copy()
            trait.name = trait_name

        if predictor_dataset_manager is None:
            if predictor_config_manager is None:
                self.predictor_config_manager = PredictorConfigManager()
            else:
                self.predictor_config_manager = predictor_config_manager

            self.predictor_data_manager = DataSetManager(self.predictor_config_manager)
        else:
            self.predictor_data_manager = predictor_dataset_manager

        #load all args and kwargs into instance attributes

        self._data = X_data
        self.trait = trait
        self.predictor_obj = predictor_obj
        self.predictor_scoring_fun = predictor_scoring_fun
        self.score_cutoff_fun = score_cutoff_fun
        self.constant_parameters = constant_parameters
        self.n_features_dependent_parameters = n_features_dependent_parameters
        self.categorical_trait = is_categorical_trait if is_categorical_trait is not None else False

        self.__doc__  = self.__doc__ + "\n\n" + self.dataset.__doc__ + "\n\n" + self.predictor.__doc__

    #thin reference to self.dataset

    @property
    def dataset(self):
        return self.predictor_data_manager.dataset(self.data_name, self.trait_name,
                                                   data=self._data, trait=self.trait,
                                                   categorical_trait=self.categorical_trait)

    @property
    def X(self):
        """predictive variables, aligned with target"""
        return self.dataset.X

    @property
    def y(self):
        """target variable, aligned with predictive variables"""
        return self.dataset.y

    #thin reference to self.predictor

    @property
    def predictor(self):
        return self.dataset.predictor(self.predictor_name,
                                      obj=self.predictor_obj,
                                      predictor_scoring_fun=self.predictor_scoring_fun,
                                      score_cutoff_fun=self.score_cutoff_fun,
                                      n_features_dependent_parameters=self.n_features_dependent_parameters,
                                      constant_parameters=self.constant_parameters)

    def fit(self):
        """Fit predictor to the dataset
        """
        sys.stdout.write("Fitting a predictor for X:{}, y:{}, method:{}... please wait.\n"
                         .format(self.dataset.data_name,
                                 self.dataset.trait_name,
                                 self.predictor_name))

        self.predictor.fit(self.dataset.X, self.dataset.y)
        self.has_been_fit = True
        sys.stdout.write("\tFinished.\n")
        #Collect scores from predictor, rename innate scores variable to self.scores_
        scores = self.predictor.predictor_scoring_fun(self.predictor)
        self.scores_ = pd.Series(index=self.X.columns, data=scores)
        self.has_been_scored = True

    @memoize
    def predict(self, other):
        if not type(other) == pd.DataFrame:
            raise TypeError("please predict on a DataFrame")
        other_aligned, _ = other.align(self.X, axis=1, join='right').fillna(0)
        sys.stderr.write("predicting value, there are \
                         {} common and {} not-common features.".format(len(set(other.columns) and self.X.columns),
                                                                       len(other.columns and not self.X.columns)))
        return pd.Series(self.predictor.predict(other_aligned.values), index=other.index)

    @property
    def oob_score_(self):
        return self.predictor.oob_score_

    @property
    def has_been_fit(self):
        return self.predictor.has_been_fit

    @has_been_fit.setter
    def has_been_fit(self, value):
        self.predictor.has_been_fit = value

    @property
    def has_been_scored(self):
        return self.predictor.has_been_scored

    @has_been_scored.setter
    def has_been_scored(self, value):
        self.predictor.has_been_scored = value

    @property
    def score_coefficient(self):
        return self.predictor._score_coefficient

    @score_coefficient.setter
    def score_coefficient(self, value):
        self.predictor._score_coefficient = value

    @property
    def scores_(self):
        return self.predictor.scores_

    @scores_.setter
    def scores_(self, value):
        self.predictor.scores_ = value
        if self.n_good_features_ <= 1:
            sys.stderr.write("cutoff: %.4f\n" % self.score_cutoff_)
            sys.stderr.write("WARNING: These classifier settings produced "
            "<= 1 important feature, consider reducing score_coefficient. "
            "PCA will fail with this error: \"ValueError: failed "
            "to create intent(cache|hide)|optional array-- must have defined "
            "dimensions but got (0,)\"\n")

    @property
    def score_cutoff_(self):
        return self.predictor.score_cutoff_fun(self.scores_, self.score_coefficient)

    @property
    def important_features_(self):
        return self.scores_ > self.score_cutoff_

    @property
    def subset_(self):
        return self.X.T[self.important_features_].T

    @property
    def n_good_features_(self):
        return np.sum(self.important_features_)

    @memoize
    def pca(self, **plotting_kwargs):
        return PCAViz(self.subset_,
                     **plotting_kwargs)

    @memoize
    def nmf(self, **plotting_kwargs):
        return NMFViz(self.subset_,
                     **plotting_kwargs)


class Regressor(PredictorBase):

    __doc__ = "Regressor for continuous response variables \n" + PredictorBase.__doc__


    def __init__(self, data_name, trait_name,
                 predictor_name=None,
                 *args, **kwargs):
        if predictor_name is None:
            predictor_name = default_regressor
        kwargs['is_categorical_trait'] = False
        super(Regressor, self).__init__(predictor_name, data_name, trait_name,
                                        *args, **kwargs)

class Classifier(PredictorBase):

    __doc__ = "Classifier for categorical response variables.\n" + PredictorBase.__doc__

    def __init__(self, data_name, trait_name,
                 predictor_name=None,
                 *args, **kwargs):

        if predictor_name is None:
            predictor_name = default_classifier
        kwargs['is_categorical_trait'] = True
        super(Classifier, self).__init__(predictor_name, data_name, trait_name,
                                         *args, **kwargs)<|MERGE_RESOLUTION|>--- conflicted
+++ resolved
@@ -146,48 +146,15 @@
         if n_features is None:
             raise Exception
 
-<<<<<<< HEAD
         return int(min(4, math.ceil(n_features/2000.)))
-=======
-    def score(self):
-        """Collect scores from predictor
-        """
-        sys.stdout.write("Scoring predictor: {} for trait: {}... please "
-                         "wait\n".format(self.name, self.trait_name))
-        try:
-            scores = self.predictor_scoring_fun(self.predictor)
-        except AttributeError:
-            raise ValueError('There is no predictor assigned to this '
-                             'PredictorBase class yet')
-        self.predictor.scores_ = pd.Series(index=self.X.columns, data=scores)
-        self.predictor.score_cutoff_ = \
-            self.score_cutoff_fun(self.predictor.scores_,
-                                  self.score_coefficient)
-        self.important_features = \
-            self.predictor.scores_ > self.predictor.score_cutoff_
-        self.predictor.n_good_features_ = \
-            np.sum(self.important_features)
-
-        if self.predictor.n_good_features_ <= 1:
-            sys.stderr.write("cutoff: %.4f\n" % self.predictor.score_cutoff_)
-            sys.stderr.write("WARNING: These classifier settings produced "
-                             "<= 1 important feature, consider reducing "
-                             "score_coefficient. PCA will fail with this "
-                             "error: \"ValueError: failed to create "
-                             "intent(cache|hide)|optional array-- must have "
-                             "defined dimensions but got (0,)\"\n")
->>>>>>> bdf0ef62
-
-
-<<<<<<< HEAD
+
+
+
 class ConfigOptimizer(object):
 
     """choose the coef that makes some result most likely at all n_features
     (or some other function of the dataset)"""
-=======
-        sys.stdout.write("\tFinished.\n")
-        self.has_been_scored = True
->>>>>>> bdf0ef62
+
 
     @staticmethod
     def objective_average_times_seen(n_features,
@@ -345,20 +312,6 @@
         """
          a set of all values that appear in self.trait
         """
-<<<<<<< HEAD
-=======
-        super(Regressor, self).__init__(
-            data=data, trait=trait,
-            predictor=predictor, name=name,
-            predictor_kwargs=predictor_kwargs,
-            predictor_scoring_fun=predictor_scoring_fun,
-            score_cutoff_fun=score_cutoff_fun,
-            score_coefficient=score_coefficient)
-        self.y = self.trait
-        self.predictor_class = ExtraTreesRegressor \
-            if self.predictor_class is None else self.predictor_class
->>>>>>> bdf0ef62
-
         return self.trait.groupby(self.trait).describe().index.levels[0]
 
     @property
